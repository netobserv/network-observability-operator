--- conflicted
+++ resolved
@@ -4,11 +4,7 @@
   annotations:
     alm-examples: '[]'
     capabilities: Seamless Upgrades
-<<<<<<< HEAD
-    categories: Monitoring, Networking, Observability
-=======
-    categories: Monitoring
->>>>>>> 87a34ada
+    categories: Monitoring, Networking
     console.openshift.io/plugins: '["netobserv-plugin"]'
     containerImage: ':container-image:'
     createdAt: ':created-at:'
