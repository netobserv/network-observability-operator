
---
apiVersion: apiextensions.k8s.io/v1
kind: CustomResourceDefinition
metadata:
  annotations:
    controller-gen.kubebuilder.io/version: v0.6.1
  creationTimestamp: null
  name: flowcollectors.flows.netobserv.io
spec:
  group: flows.netobserv.io
  names:
    kind: FlowCollector
    listKind: FlowCollectorList
    plural: flowcollectors
    singular: flowcollector
  scope: Cluster
  versions:
  - additionalPrinterColumns:
    - jsonPath: .spec.agent.type
      name: Agent
      type: string
    - jsonPath: .spec.kafka.enable
      name: Kafka
      type: boolean
    - jsonPath: .status.conditions[*].reason
      name: Status
      type: string
    name: v1alpha1
    schema:
      openAPIV3Schema:
        description: FlowCollector is the Schema for the flowcollectors API, which
          pilots and configures netflow collection.
        properties:
          apiVersion:
            description: 'APIVersion defines the versioned schema of this representation
              of an object. Servers should convert recognized schemas to the latest
              internal value, and may reject unrecognized values. More info: https://git.k8s.io/community/contributors/devel/sig-architecture/api-conventions.md#resources'
            type: string
          kind:
            description: 'Kind is a string value representing the REST resource this
              object represents. Servers may infer this from the endpoint the client
              submits requests to. Cannot be updated. In CamelCase. More info: https://git.k8s.io/community/contributors/devel/sig-architecture/api-conventions.md#types-kinds'
            type: string
          metadata:
            type: object
          spec:
            description: FlowCollectorSpec defines the desired state of FlowCollector
            properties:
              agent:
                default:
                  type: EBPF
                description: agent for flows' extraction.
                properties:
                  ebpf:
                    description: ebpf describes the settings related to the eBPF-based
                      flow reporter when the "agent.type" property is set to "EBPF".
                    properties:
                      cacheActiveTimeout:
                        default: 5s
                        description: cacheActiveTimeout is the max period during which
                          the reporter will aggregate flows before sending
                        pattern: ^\d+(ns|ms|s|m)?$
                        type: string
                      cacheMaxFlows:
                        default: 5000
                        description: cacheMaxFlows is the max number of flows in an
                          aggregate; when reached, the reporter sends the flows
                        format: int32
                        minimum: 1
                        type: integer
                      env:
                        additionalProperties:
                          type: string
                        description: env allows passing custom environment variables
                          to the NetObserv Agent. Useful for passing some very concrete
                          performance-tuning options (e.g. GOGC, GOMAXPROCS) that
                          shouldn't be publicly exposed as part of the FlowCollector
                          descriptor, as they are only useful in edge debug/support
                          scenarios.
                        type: object
                      excludeInterfaces:
                        default:
                        - lo
                        description: excludeInterfaces contains the interface names
                          that will be excluded from flow tracing. If an entry is
                          enclosed by slashes (e.g. `/br-/`), it will match as regular
                          expression, otherwise it will be matched as a case-sensitive
                          string.
                        items:
                          type: string
                        type: array
                      image:
                        default: quay.io/netobserv/netobserv-ebpf-agent:main
                        description: image is the NetObserv Agent image (including
                          domain and tag)
                        type: string
                      imagePullPolicy:
                        default: IfNotPresent
                        description: imagePullPolicy is the Kubernetes pull policy
                          for the image defined above
                        enum:
                        - IfNotPresent
                        - Always
                        - Never
                        type: string
                      interfaces:
                        description: interfaces contains the interface names from
                          where flows will be collected. If empty, the agent will
                          fetch all the interfaces in the system, excepting the ones
                          listed in ExcludeInterfaces. If an entry is enclosed by
                          slashes (e.g. `/br-/`), it will match as regular expression,
                          otherwise it will be matched as a case-sensitive string.
                        items:
                          type: string
                        type: array
                      logLevel:
                        default: info
                        description: logLevel defines the log level for the NetObserv
                          eBPF Agent
                        enum:
                        - trace
                        - debug
                        - info
                        - warn
                        - error
                        - fatal
                        - panic
                        type: string
                      privileged:
                        description: 'privileged mode for the eBPF Agent container.
                          If false, the operator will add the following capabilities
                          to the container, to enable its correct operation: BPF,
                          PERFMON, NET_ADMIN, SYS_RESOURCE.'
                        type: boolean
                      resources:
<<<<<<< HEAD
                        description: 'resources are the compute resources required
                          by this container. Cannot be updated. More info: https://kubernetes.io/docs/concepts/configuration/manage-resources-containers/'
=======
                        default:
                          limits:
                            memory: 100Mi
                          requests:
                            cpu: 100m
                            memory: 50Mi
                        description: 'Compute Resources required by this container.
                          Cannot be updated. More info: https://kubernetes.io/docs/concepts/configuration/manage-resources-containers/'
>>>>>>> ab50786b
                        properties:
                          limits:
                            additionalProperties:
                              anyOf:
                              - type: integer
                              - type: string
                              pattern: ^(\+|-)?(([0-9]+(\.[0-9]*)?)|(\.[0-9]+))(([KMGTPE]i)|[numkMGTPE]|([eE](\+|-)?(([0-9]+(\.[0-9]*)?)|(\.[0-9]+))))?$
                              x-kubernetes-int-or-string: true
                            description: 'Limits describes the maximum amount of compute
                              resources allowed. More info: https://kubernetes.io/docs/concepts/configuration/manage-resources-containers/'
                            type: object
                          requests:
                            additionalProperties:
                              anyOf:
                              - type: integer
                              - type: string
                              pattern: ^(\+|-)?(([0-9]+(\.[0-9]*)?)|(\.[0-9]+))(([KMGTPE]i)|[numkMGTPE]|([eE](\+|-)?(([0-9]+(\.[0-9]*)?)|(\.[0-9]+))))?$
                              x-kubernetes-int-or-string: true
                            description: 'Requests describes the minimum amount of
                              compute resources required. If Requests is omitted for
                              a container, it defaults to Limits if that is explicitly
                              specified, otherwise to an implementation-defined value.
                              More info: https://kubernetes.io/docs/concepts/configuration/manage-resources-containers/'
                            type: object
                        type: object
                      sampling:
                        default: 50
                        description: sampling rate of the flow reporter. 100 means
                          one flow on 100 is sent. 0 or 1 means all flows are sampled.
                        format: int32
                        minimum: 0
                        type: integer
                    type: object
                  ipfix:
                    description: ipfix describes the settings related to the IPFIX-based
                      flow reporter when the "agent.type" property is set to "IPFIX".
                    properties:
                      cacheActiveTimeout:
                        default: 20s
                        description: cacheActiveTimeout is the max period during which
                          the reporter will aggregate flows before sending
                        pattern: ^\d+(ns|ms|s|m)?$
                        type: string
                      cacheMaxFlows:
                        default: 400
                        description: cacheMaxFlows is the max number of flows in an
                          aggregate; when reached, the reporter sends the flows
                        format: int32
                        minimum: 0
                        type: integer
                      forceSampleAll:
                        default: false
                        description: forceSampleAll allows disabling sampling in the
                          IPFIX-based flow reporter. It is not recommended to sample
                          all the traffic with IPFIX, as it may generate cluster instability.
                          If you REALLY want to do that, set this flag to true. Use
                          at your own risks. When it is set to true, the value of
                          "sampling" is ignored.
                        type: boolean
                      sampling:
                        default: 400
                        description: sampling is the sampling rate on the reporter.
                          100 means one flow on 100 is sent. To ensure cluster stability,
                          it is not possible to set a value below 2. If you really
                          want to sample every packet, which may impact the cluster
                          stability, refer to "forceSampleAll". Alternatively, you
                          can use the eBPF Agent instead of IPFIX.
                        format: int32
                        minimum: 2
                        type: integer
                    type: object
                  type:
                    default: EBPF
                    description: type selects the flows tracing agent. Possible values
                      are "IPFIX" (default) to use the IPFIX collector, or "EBPF"
                      to use NetObserv eBPF agent. When using IPFIX with OVN-Kubernetes
                      CNI, NetObserv will configure OVN's IPFIX exporter. Other CNIs
                      are not supported, they could work but require manual configuration.
                    enum:
                    - IPFIX
                    - EBPF
                    type: string
                required:
                - type
                type: object
              clusterNetworkOperator:
                description: clusterNetworkOperator defines the settings related to
                  the OpenShift Cluster Network Operator, when available.
                properties:
                  namespace:
                    default: openshift-network-operator
                    description: namespace  where the configmap is going to be deployed.
                    type: string
                type: object
              consolePlugin:
                description: consolePlugin defines the settings related to the OpenShift
                  Console plugin, when available.
                properties:
                  hpa:
                    description: hpa spec of a horizontal pod autoscaler to set up
                      for the plugin Deployment.
                    properties:
                      maxReplicas:
                        description: maxReplicas is the upper limit for the number
                          of pods that can be set by the autoscaler; cannot be smaller
                          than MinReplicas.
                        format: int32
                        type: integer
                      metrics:
                        description: metrics used by the pod autoscaler
                        items:
                          description: MetricSpec specifies how to scale based on
                            a single metric (only `type` and one other matching field
                            should be set at once).
                          properties:
                            containerResource:
                              description: container resource refers to a resource
                                metric (such as those specified in requests and limits)
                                known to Kubernetes describing a single container
                                in each pod of the current scale target (e.g. CPU
                                or memory). Such metrics are built in to Kubernetes,
                                and have special scaling options on top of those available
                                to normal per-pod metrics using the "pods" source.
                                This is an alpha feature and can be enabled by the
                                HPAContainerMetrics feature flag.
                              properties:
                                container:
                                  description: container is the name of the container
                                    in the pods of the scaling target
                                  type: string
                                name:
                                  description: name is the name of the resource in
                                    question.
                                  type: string
                                target:
                                  description: target specifies the target value for
                                    the given metric
                                  properties:
                                    averageUtilization:
                                      description: averageUtilization is the target
                                        value of the average of the resource metric
                                        across all relevant pods, represented as a
                                        percentage of the requested value of the resource
                                        for the pods. Currently only valid for Resource
                                        metric source type
                                      format: int32
                                      type: integer
                                    averageValue:
                                      anyOf:
                                      - type: integer
                                      - type: string
                                      description: averageValue is the target value
                                        of the average of the metric across all relevant
                                        pods (as a quantity)
                                      pattern: ^(\+|-)?(([0-9]+(\.[0-9]*)?)|(\.[0-9]+))(([KMGTPE]i)|[numkMGTPE]|([eE](\+|-)?(([0-9]+(\.[0-9]*)?)|(\.[0-9]+))))?$
                                      x-kubernetes-int-or-string: true
                                    type:
                                      description: type represents whether the metric
                                        type is Utilization, Value, or AverageValue
                                      type: string
                                    value:
                                      anyOf:
                                      - type: integer
                                      - type: string
                                      description: value is the target value of the
                                        metric (as a quantity).
                                      pattern: ^(\+|-)?(([0-9]+(\.[0-9]*)?)|(\.[0-9]+))(([KMGTPE]i)|[numkMGTPE]|([eE](\+|-)?(([0-9]+(\.[0-9]*)?)|(\.[0-9]+))))?$
                                      x-kubernetes-int-or-string: true
                                  required:
                                  - type
                                  type: object
                              required:
                              - container
                              - name
                              - target
                              type: object
                            external:
                              description: external refers to a global metric that
                                is not associated with any Kubernetes object. It allows
                                autoscaling based on information coming from components
                                running outside of cluster (for example length of
                                queue in cloud messaging service, or QPS from loadbalancer
                                running outside of cluster).
                              properties:
                                metric:
                                  description: metric identifies the target metric
                                    by name and selector
                                  properties:
                                    name:
                                      description: name is the name of the given metric
                                      type: string
                                    selector:
                                      description: selector is the string-encoded
                                        form of a standard kubernetes label selector
                                        for the given metric When set, it is passed
                                        as an additional parameter to the metrics
                                        server for more specific metrics scoping.
                                        When unset, just the metricName will be used
                                        to gather metrics.
                                      properties:
                                        matchExpressions:
                                          description: matchExpressions is a list
                                            of label selector requirements. The requirements
                                            are ANDed.
                                          items:
                                            description: A label selector requirement
                                              is a selector that contains values,
                                              a key, and an operator that relates
                                              the key and values.
                                            properties:
                                              key:
                                                description: key is the label key
                                                  that the selector applies to.
                                                type: string
                                              operator:
                                                description: operator represents a
                                                  key's relationship to a set of values.
                                                  Valid operators are In, NotIn, Exists
                                                  and DoesNotExist.
                                                type: string
                                              values:
                                                description: values is an array of
                                                  string values. If the operator is
                                                  In or NotIn, the values array must
                                                  be non-empty. If the operator is
                                                  Exists or DoesNotExist, the values
                                                  array must be empty. This array
                                                  is replaced during a strategic merge
                                                  patch.
                                                items:
                                                  type: string
                                                type: array
                                            required:
                                            - key
                                            - operator
                                            type: object
                                          type: array
                                        matchLabels:
                                          additionalProperties:
                                            type: string
                                          description: matchLabels is a map of {key,value}
                                            pairs. A single {key,value} in the matchLabels
                                            map is equivalent to an element of matchExpressions,
                                            whose key field is "key", the operator
                                            is "In", and the values array contains
                                            only "value". The requirements are ANDed.
                                          type: object
                                      type: object
                                  required:
                                  - name
                                  type: object
                                target:
                                  description: target specifies the target value for
                                    the given metric
                                  properties:
                                    averageUtilization:
                                      description: averageUtilization is the target
                                        value of the average of the resource metric
                                        across all relevant pods, represented as a
                                        percentage of the requested value of the resource
                                        for the pods. Currently only valid for Resource
                                        metric source type
                                      format: int32
                                      type: integer
                                    averageValue:
                                      anyOf:
                                      - type: integer
                                      - type: string
                                      description: averageValue is the target value
                                        of the average of the metric across all relevant
                                        pods (as a quantity)
                                      pattern: ^(\+|-)?(([0-9]+(\.[0-9]*)?)|(\.[0-9]+))(([KMGTPE]i)|[numkMGTPE]|([eE](\+|-)?(([0-9]+(\.[0-9]*)?)|(\.[0-9]+))))?$
                                      x-kubernetes-int-or-string: true
                                    type:
                                      description: type represents whether the metric
                                        type is Utilization, Value, or AverageValue
                                      type: string
                                    value:
                                      anyOf:
                                      - type: integer
                                      - type: string
                                      description: value is the target value of the
                                        metric (as a quantity).
                                      pattern: ^(\+|-)?(([0-9]+(\.[0-9]*)?)|(\.[0-9]+))(([KMGTPE]i)|[numkMGTPE]|([eE](\+|-)?(([0-9]+(\.[0-9]*)?)|(\.[0-9]+))))?$
                                      x-kubernetes-int-or-string: true
                                  required:
                                  - type
                                  type: object
                              required:
                              - metric
                              - target
                              type: object
                            object:
                              description: object refers to a metric describing a
                                single kubernetes object (for example, hits-per-second
                                on an Ingress object).
                              properties:
                                describedObject:
                                  description: CrossVersionObjectReference contains
                                    enough information to let you identify the referred
                                    resource.
                                  properties:
                                    apiVersion:
                                      description: API version of the referent
                                      type: string
                                    kind:
                                      description: 'Kind of the referent; More info:
                                        https://git.k8s.io/community/contributors/devel/sig-architecture/api-conventions.md#types-kinds"'
                                      type: string
                                    name:
                                      description: 'Name of the referent; More info:
                                        http://kubernetes.io/docs/user-guide/identifiers#names'
                                      type: string
                                  required:
                                  - kind
                                  - name
                                  type: object
                                metric:
                                  description: metric identifies the target metric
                                    by name and selector
                                  properties:
                                    name:
                                      description: name is the name of the given metric
                                      type: string
                                    selector:
                                      description: selector is the string-encoded
                                        form of a standard kubernetes label selector
                                        for the given metric When set, it is passed
                                        as an additional parameter to the metrics
                                        server for more specific metrics scoping.
                                        When unset, just the metricName will be used
                                        to gather metrics.
                                      properties:
                                        matchExpressions:
                                          description: matchExpressions is a list
                                            of label selector requirements. The requirements
                                            are ANDed.
                                          items:
                                            description: A label selector requirement
                                              is a selector that contains values,
                                              a key, and an operator that relates
                                              the key and values.
                                            properties:
                                              key:
                                                description: key is the label key
                                                  that the selector applies to.
                                                type: string
                                              operator:
                                                description: operator represents a
                                                  key's relationship to a set of values.
                                                  Valid operators are In, NotIn, Exists
                                                  and DoesNotExist.
                                                type: string
                                              values:
                                                description: values is an array of
                                                  string values. If the operator is
                                                  In or NotIn, the values array must
                                                  be non-empty. If the operator is
                                                  Exists or DoesNotExist, the values
                                                  array must be empty. This array
                                                  is replaced during a strategic merge
                                                  patch.
                                                items:
                                                  type: string
                                                type: array
                                            required:
                                            - key
                                            - operator
                                            type: object
                                          type: array
                                        matchLabels:
                                          additionalProperties:
                                            type: string
                                          description: matchLabels is a map of {key,value}
                                            pairs. A single {key,value} in the matchLabels
                                            map is equivalent to an element of matchExpressions,
                                            whose key field is "key", the operator
                                            is "In", and the values array contains
                                            only "value". The requirements are ANDed.
                                          type: object
                                      type: object
                                  required:
                                  - name
                                  type: object
                                target:
                                  description: target specifies the target value for
                                    the given metric
                                  properties:
                                    averageUtilization:
                                      description: averageUtilization is the target
                                        value of the average of the resource metric
                                        across all relevant pods, represented as a
                                        percentage of the requested value of the resource
                                        for the pods. Currently only valid for Resource
                                        metric source type
                                      format: int32
                                      type: integer
                                    averageValue:
                                      anyOf:
                                      - type: integer
                                      - type: string
                                      description: averageValue is the target value
                                        of the average of the metric across all relevant
                                        pods (as a quantity)
                                      pattern: ^(\+|-)?(([0-9]+(\.[0-9]*)?)|(\.[0-9]+))(([KMGTPE]i)|[numkMGTPE]|([eE](\+|-)?(([0-9]+(\.[0-9]*)?)|(\.[0-9]+))))?$
                                      x-kubernetes-int-or-string: true
                                    type:
                                      description: type represents whether the metric
                                        type is Utilization, Value, or AverageValue
                                      type: string
                                    value:
                                      anyOf:
                                      - type: integer
                                      - type: string
                                      description: value is the target value of the
                                        metric (as a quantity).
                                      pattern: ^(\+|-)?(([0-9]+(\.[0-9]*)?)|(\.[0-9]+))(([KMGTPE]i)|[numkMGTPE]|([eE](\+|-)?(([0-9]+(\.[0-9]*)?)|(\.[0-9]+))))?$
                                      x-kubernetes-int-or-string: true
                                  required:
                                  - type
                                  type: object
                              required:
                              - describedObject
                              - metric
                              - target
                              type: object
                            pods:
                              description: pods refers to a metric describing each
                                pod in the current scale target (for example, transactions-processed-per-second).  The
                                values will be averaged together before being compared
                                to the target value.
                              properties:
                                metric:
                                  description: metric identifies the target metric
                                    by name and selector
                                  properties:
                                    name:
                                      description: name is the name of the given metric
                                      type: string
                                    selector:
                                      description: selector is the string-encoded
                                        form of a standard kubernetes label selector
                                        for the given metric When set, it is passed
                                        as an additional parameter to the metrics
                                        server for more specific metrics scoping.
                                        When unset, just the metricName will be used
                                        to gather metrics.
                                      properties:
                                        matchExpressions:
                                          description: matchExpressions is a list
                                            of label selector requirements. The requirements
                                            are ANDed.
                                          items:
                                            description: A label selector requirement
                                              is a selector that contains values,
                                              a key, and an operator that relates
                                              the key and values.
                                            properties:
                                              key:
                                                description: key is the label key
                                                  that the selector applies to.
                                                type: string
                                              operator:
                                                description: operator represents a
                                                  key's relationship to a set of values.
                                                  Valid operators are In, NotIn, Exists
                                                  and DoesNotExist.
                                                type: string
                                              values:
                                                description: values is an array of
                                                  string values. If the operator is
                                                  In or NotIn, the values array must
                                                  be non-empty. If the operator is
                                                  Exists or DoesNotExist, the values
                                                  array must be empty. This array
                                                  is replaced during a strategic merge
                                                  patch.
                                                items:
                                                  type: string
                                                type: array
                                            required:
                                            - key
                                            - operator
                                            type: object
                                          type: array
                                        matchLabels:
                                          additionalProperties:
                                            type: string
                                          description: matchLabels is a map of {key,value}
                                            pairs. A single {key,value} in the matchLabels
                                            map is equivalent to an element of matchExpressions,
                                            whose key field is "key", the operator
                                            is "In", and the values array contains
                                            only "value". The requirements are ANDed.
                                          type: object
                                      type: object
                                  required:
                                  - name
                                  type: object
                                target:
                                  description: target specifies the target value for
                                    the given metric
                                  properties:
                                    averageUtilization:
                                      description: averageUtilization is the target
                                        value of the average of the resource metric
                                        across all relevant pods, represented as a
                                        percentage of the requested value of the resource
                                        for the pods. Currently only valid for Resource
                                        metric source type
                                      format: int32
                                      type: integer
                                    averageValue:
                                      anyOf:
                                      - type: integer
                                      - type: string
                                      description: averageValue is the target value
                                        of the average of the metric across all relevant
                                        pods (as a quantity)
                                      pattern: ^(\+|-)?(([0-9]+(\.[0-9]*)?)|(\.[0-9]+))(([KMGTPE]i)|[numkMGTPE]|([eE](\+|-)?(([0-9]+(\.[0-9]*)?)|(\.[0-9]+))))?$
                                      x-kubernetes-int-or-string: true
                                    type:
                                      description: type represents whether the metric
                                        type is Utilization, Value, or AverageValue
                                      type: string
                                    value:
                                      anyOf:
                                      - type: integer
                                      - type: string
                                      description: value is the target value of the
                                        metric (as a quantity).
                                      pattern: ^(\+|-)?(([0-9]+(\.[0-9]*)?)|(\.[0-9]+))(([KMGTPE]i)|[numkMGTPE]|([eE](\+|-)?(([0-9]+(\.[0-9]*)?)|(\.[0-9]+))))?$
                                      x-kubernetes-int-or-string: true
                                  required:
                                  - type
                                  type: object
                              required:
                              - metric
                              - target
                              type: object
                            resource:
                              description: resource refers to a resource metric (such
                                as those specified in requests and limits) known to
                                Kubernetes describing each pod in the current scale
                                target (e.g. CPU or memory). Such metrics are built
                                in to Kubernetes, and have special scaling options
                                on top of those available to normal per-pod metrics
                                using the "pods" source.
                              properties:
                                name:
                                  description: name is the name of the resource in
                                    question.
                                  type: string
                                target:
                                  description: target specifies the target value for
                                    the given metric
                                  properties:
                                    averageUtilization:
                                      description: averageUtilization is the target
                                        value of the average of the resource metric
                                        across all relevant pods, represented as a
                                        percentage of the requested value of the resource
                                        for the pods. Currently only valid for Resource
                                        metric source type
                                      format: int32
                                      type: integer
                                    averageValue:
                                      anyOf:
                                      - type: integer
                                      - type: string
                                      description: averageValue is the target value
                                        of the average of the metric across all relevant
                                        pods (as a quantity)
                                      pattern: ^(\+|-)?(([0-9]+(\.[0-9]*)?)|(\.[0-9]+))(([KMGTPE]i)|[numkMGTPE]|([eE](\+|-)?(([0-9]+(\.[0-9]*)?)|(\.[0-9]+))))?$
                                      x-kubernetes-int-or-string: true
                                    type:
                                      description: type represents whether the metric
                                        type is Utilization, Value, or AverageValue
                                      type: string
                                    value:
                                      anyOf:
                                      - type: integer
                                      - type: string
                                      description: value is the target value of the
                                        metric (as a quantity).
                                      pattern: ^(\+|-)?(([0-9]+(\.[0-9]*)?)|(\.[0-9]+))(([KMGTPE]i)|[numkMGTPE]|([eE](\+|-)?(([0-9]+(\.[0-9]*)?)|(\.[0-9]+))))?$
                                      x-kubernetes-int-or-string: true
                                  required:
                                  - type
                                  type: object
                              required:
                              - name
                              - target
                              type: object
                            type:
                              description: 'type is the type of metric source.  It
                                should be one of "ContainerResource", "External",
                                "Object", "Pods" or "Resource", each mapping to a
                                matching field in the object. Note: "ContainerResource"
                                type is available on when the feature-gate HPAContainerMetrics
                                is enabled'
                              type: string
                          required:
                          - type
                          type: object
                        type: array
                      minReplicas:
                        description: minReplicas is the lower limit for the number
                          of replicas to which the autoscaler can scale down.  It
                          defaults to 1 pod.  minReplicas is allowed to be 0 if the
                          alpha feature gate HPAScaleToZero is enabled and at least
                          one Object or External metric is configured.  Scaling is
                          active as long as at least one metric value is available.
                        format: int32
                        type: integer
                    required:
                    - maxReplicas
                    type: object
                  image:
                    default: quay.io/netobserv/network-observability-console-plugin:main
                    description: image is the plugin image (including domain and tag)
                    type: string
                  imagePullPolicy:
                    default: IfNotPresent
                    description: imagePullPolicy is the Kubernetes pull policy for
                      the image defined above
                    enum:
                    - IfNotPresent
                    - Always
                    - Never
                    type: string
                  logLevel:
                    default: info
                    description: logLevel for the console plugin backend
                    enum:
                    - trace
                    - debug
                    - info
                    - warn
                    - error
                    - fatal
                    - panic
                    type: string
                  port:
                    default: 9001
                    description: port is the plugin service port
                    format: int32
                    maximum: 65535
                    minimum: 1
                    type: integer
                  portNaming:
                    default:
                      enable: true
                    description: portNaming defines the configuration of the port-to-service
                      name translation
                    properties:
                      enable:
                        default: true
                        description: enable the console plugin port-to-service name
                          translation
                        type: boolean
                      portNames:
                        additionalProperties:
                          type: string
                        description: 'portNames defines additional port names to use
                          in the console E.g. portNames: {"3100": "loki"}'
                        type: object
                    type: object
                  register:
                    default: true
                    description: 'register allows, when set to true, to automatically
                      register the provided console plugin with the OpenShift Console
                      operator. When set to false, you can still register it manually
                      by editing console.operator.openshift.io/cluster. E.g: oc patch
                      console.operator.openshift.io cluster --type=''json'' -p ''[{"op":
                      "add", "path": "/spec/plugins/-", "value": "network-observability-plugin"}]'''
                    type: boolean
                  replicas:
                    default: 1
                    description: replicas defines the number of replicas (pods) to
                      start.
                    format: int32
                    minimum: 0
                    type: integer
                  resources:
                    default:
                      limits:
                        memory: 100Mi
                      requests:
                        cpu: 100m
                        memory: 50Mi
                    description: 'resources, in terms of compute resources, required
                      by this container. Cannot be updated. More info: https://kubernetes.io/docs/concepts/configuration/manage-resources-containers/'
                    properties:
                      limits:
                        additionalProperties:
                          anyOf:
                          - type: integer
                          - type: string
                          pattern: ^(\+|-)?(([0-9]+(\.[0-9]*)?)|(\.[0-9]+))(([KMGTPE]i)|[numkMGTPE]|([eE](\+|-)?(([0-9]+(\.[0-9]*)?)|(\.[0-9]+))))?$
                          x-kubernetes-int-or-string: true
                        description: 'Limits describes the maximum amount of compute
                          resources allowed. More info: https://kubernetes.io/docs/concepts/configuration/manage-resources-containers/'
                        type: object
                      requests:
                        additionalProperties:
                          anyOf:
                          - type: integer
                          - type: string
                          pattern: ^(\+|-)?(([0-9]+(\.[0-9]*)?)|(\.[0-9]+))(([KMGTPE]i)|[numkMGTPE]|([eE](\+|-)?(([0-9]+(\.[0-9]*)?)|(\.[0-9]+))))?$
                          x-kubernetes-int-or-string: true
                        description: 'Requests describes the minimum amount of compute
                          resources required. If Requests is omitted for a container,
                          it defaults to Limits if that is explicitly specified, otherwise
                          to an implementation-defined value. More info: https://kubernetes.io/docs/concepts/configuration/manage-resources-containers/'
                        type: object
                    type: object
                required:
                - register
                type: object
              kafka:
                description: kafka configuration, allowing to use Kafka as a broker
                  as part of the flow collection pipeline. Kafka can provide better
                  scalability, resiliency and high availability (for more details,
                  see https://www.redhat.com/en/topics/integration/what-is-apache-kafka).
                properties:
                  address:
                    default: ""
                    description: address of the Kafka server
                    type: string
                  enable:
                    default: false
                    description: 'enable Kafka. Set it to true to use Kafka as part
                      of the flow collection pipeline. When enabled, the pipeline
                      is split in two parts: ingestion and transformation, connected
                      by Kafka. The ingestion is either done by a specific flowlogs-pipeline
                      workload, or by the eBPF agent, depending on the value of `spec.agent`.
                      The transformation is done by a new flowlogs-pipeline deployment.'
                    type: boolean
                  tls:
                    description: tls client configuration.
                    properties:
                      caCert:
                        description: caCert defines the reference of the certificate
                          for the Certificate Authority
                        properties:
                          certFile:
                            description: certFile defines the path to the certificate
                              file name within the ConfigMap / Secret
                            type: string
                          certKey:
                            description: certKey defines the path to the certificate
                              private key file name within the ConfigMap / Secret.
                              Omit when the key is not necessary.
                            type: string
                          name:
                            description: name of the ConfigMap or Secret containing
                              certificates
                            type: string
                          type:
                            description: 'type for the certificate reference: configmap
                              or secret'
                            enum:
                            - configmap
                            - secret
                            type: string
                        type: object
                      enable:
                        default: false
                        description: enable TLS
                        type: boolean
                      insecureSkipVerify:
                        default: false
                        description: insecureSkipVerify allows skipping client-side
                          verification of the server certificate
                        type: boolean
                      userCert:
                        description: userCert defines the user certificate reference
                        properties:
                          certFile:
                            description: certFile defines the path to the certificate
                              file name within the ConfigMap / Secret
                            type: string
                          certKey:
                            description: certKey defines the path to the certificate
                              private key file name within the ConfigMap / Secret.
                              Omit when the key is not necessary.
                            type: string
                          name:
                            description: name of the ConfigMap or Secret containing
                              certificates
                            type: string
                          type:
                            description: 'type for the certificate reference: configmap
                              or secret'
                            enum:
                            - configmap
                            - secret
                            type: string
                        type: object
                    type: object
                  topic:
                    default: ""
                    description: kafka topic to use. It must exist, NetObserv will
                      not create it.
                    type: string
                required:
                - address
                - topic
                type: object
              loki:
                description: loki, the flow store, client settings.
                properties:
                  batchSize:
                    default: 102400
                    description: batchSize is max batch size (in bytes) of logs to
                      accumulate before sending
                    format: int64
                    minimum: 1
                    type: integer
                  batchWait:
                    default: 1s
                    description: batchWait is max time to wait before sending a batch
                    type: string
                  maxBackoff:
                    default: 300s
                    description: maxBackoff is the maximum backoff time for client
                      connection between retries
                    type: string
                  maxRetries:
                    default: 10
                    description: maxRetries is the maximum number of retries for client
                      connections
                    format: int32
                    minimum: 0
                    type: integer
                  minBackoff:
                    default: 1s
                    description: minBackoff is the initial backoff time for client
                      connection between retries
                    type: string
                  querierUrl:
                    description: querierURL specifies the address of the Loki querier
                      service, in case it is different from the Loki ingester URL.
                      If empty, the URL value will be used (assuming that the Loki
                      ingester and querier are in the same server).
                    type: string
                  sendAuthToken:
                    default: false
                    description: sendAuthToken is a flag to enable or disable Authorization
                      header from service account secret It allows authentication
                      to loki operator gateway
                    type: boolean
                  staticLabels:
                    additionalProperties:
                      type: string
                    default:
                      app: netobserv-flowcollector
                    description: staticLabels is a map of common labels to set on
                      each flow
                    type: object
                  statusUrl:
                    description: statusURL specifies the address of the Loki /ready
                      /metrics /config endpoints, in case it is different from the
                      Loki querier URL. If empty, the QuerierURL value will be used.
                      This is useful to show error messages and some context in the
                      frontend
                    type: string
                  tenantID:
                    default: netobserv
                    description: tenantID is the Loki X-Scope-OrgID that identifies
                      the tenant for each request. it will be ignored if instanceSpec
                      is specified
                    type: string
                  timeout:
                    default: 10s
                    description: timeout is the maximum time connection / request
                      limit A Timeout of zero means no timeout.
                    type: string
                  tls:
                    description: tls client configuration.
                    properties:
                      caCert:
                        description: caCert defines the reference of the certificate
                          for the Certificate Authority
                        properties:
                          certFile:
                            description: certFile defines the path to the certificate
                              file name within the ConfigMap / Secret
                            type: string
                          certKey:
                            description: certKey defines the path to the certificate
                              private key file name within the ConfigMap / Secret.
                              Omit when the key is not necessary.
                            type: string
                          name:
                            description: name of the ConfigMap or Secret containing
                              certificates
                            type: string
                          type:
                            description: 'type for the certificate reference: configmap
                              or secret'
                            enum:
                            - configmap
                            - secret
                            type: string
                        type: object
                      enable:
                        default: false
                        description: enable TLS
                        type: boolean
                      insecureSkipVerify:
                        default: false
                        description: insecureSkipVerify allows skipping client-side
                          verification of the server certificate
                        type: boolean
                      userCert:
                        description: userCert defines the user certificate reference
                        properties:
                          certFile:
                            description: certFile defines the path to the certificate
                              file name within the ConfigMap / Secret
                            type: string
                          certKey:
                            description: certKey defines the path to the certificate
                              private key file name within the ConfigMap / Secret.
                              Omit when the key is not necessary.
                            type: string
                          name:
                            description: name of the ConfigMap or Secret containing
                              certificates
                            type: string
                          type:
                            description: 'type for the certificate reference: configmap
                              or secret'
                            enum:
                            - configmap
                            - secret
                            type: string
                        type: object
                    type: object
                  url:
                    default: http://loki:3100/
                    description: url is the address of an existing Loki service to
                      push the flows to.
                    type: string
                type: object
              namespace:
                description: namespace where NetObserv pods are deployed. If empty,
                  the namespace of the operator is going to be used.
                type: string
              ovnKubernetes:
                description: ovnKubernetes defines the settings of the OVN-Kubernetes
                  CNI, when available. This configuration is used when using OVN's
                  IPFIX exports, without OpenShift. When using OpenShift, refer to
                  the `clusterNetworkOperator` property instead.
                properties:
                  containerName:
                    default: ovnkube-node
                    description: containerName defines the name of the container to
                      configure for IPFIX.
                    type: string
                  daemonSetName:
                    default: ovnkube-node
                    description: daemonSetName defines the name of the DaemonSet controlling
                      the OVN-Kubernetes pods.
                    type: string
                  namespace:
                    default: ovn-kubernetes
                    description: namespace where OVN-Kubernetes pods are deployed.
                    type: string
                type: object
              processor:
                description: processor defines the settings of the component that
                  receives the flows from the agent, enriches them, and forwards them
                  to the Loki persistence layer.
                properties:
                  dropUnusedFields:
                    default: true
                    description: dropUnusedFields allows, when set to true, to drop
                      fields that are known to be unused by OVS, in order to save
                      storage space.
                    type: boolean
                  enableKubeProbes:
                    default: true
                    description: enableKubeProbes is a flag to enable or disable Kubernetes
                      liveness/readiness probes
                    type: boolean
                  healthPort:
                    default: 8080
                    description: healthPort is a collector HTTP port in the Pod that
                      exposes the health check API
                    format: int32
                    maximum: 65535
                    minimum: 1
                    type: integer
                  hpa:
                    description: hpa spec of a horizontal pod autoscaler to set up
                      for the collector Deployment. Ignored for DaemonSet.
                    properties:
                      maxReplicas:
                        description: maxReplicas is the upper limit for the number
                          of pods that can be set by the autoscaler; cannot be smaller
                          than MinReplicas.
                        format: int32
                        type: integer
                      metrics:
                        description: metrics used by the pod autoscaler
                        items:
                          description: MetricSpec specifies how to scale based on
                            a single metric (only `type` and one other matching field
                            should be set at once).
                          properties:
                            containerResource:
                              description: container resource refers to a resource
                                metric (such as those specified in requests and limits)
                                known to Kubernetes describing a single container
                                in each pod of the current scale target (e.g. CPU
                                or memory). Such metrics are built in to Kubernetes,
                                and have special scaling options on top of those available
                                to normal per-pod metrics using the "pods" source.
                                This is an alpha feature and can be enabled by the
                                HPAContainerMetrics feature flag.
                              properties:
                                container:
                                  description: container is the name of the container
                                    in the pods of the scaling target
                                  type: string
                                name:
                                  description: name is the name of the resource in
                                    question.
                                  type: string
                                target:
                                  description: target specifies the target value for
                                    the given metric
                                  properties:
                                    averageUtilization:
                                      description: averageUtilization is the target
                                        value of the average of the resource metric
                                        across all relevant pods, represented as a
                                        percentage of the requested value of the resource
                                        for the pods. Currently only valid for Resource
                                        metric source type
                                      format: int32
                                      type: integer
                                    averageValue:
                                      anyOf:
                                      - type: integer
                                      - type: string
                                      description: averageValue is the target value
                                        of the average of the metric across all relevant
                                        pods (as a quantity)
                                      pattern: ^(\+|-)?(([0-9]+(\.[0-9]*)?)|(\.[0-9]+))(([KMGTPE]i)|[numkMGTPE]|([eE](\+|-)?(([0-9]+(\.[0-9]*)?)|(\.[0-9]+))))?$
                                      x-kubernetes-int-or-string: true
                                    type:
                                      description: type represents whether the metric
                                        type is Utilization, Value, or AverageValue
                                      type: string
                                    value:
                                      anyOf:
                                      - type: integer
                                      - type: string
                                      description: value is the target value of the
                                        metric (as a quantity).
                                      pattern: ^(\+|-)?(([0-9]+(\.[0-9]*)?)|(\.[0-9]+))(([KMGTPE]i)|[numkMGTPE]|([eE](\+|-)?(([0-9]+(\.[0-9]*)?)|(\.[0-9]+))))?$
                                      x-kubernetes-int-or-string: true
                                  required:
                                  - type
                                  type: object
                              required:
                              - container
                              - name
                              - target
                              type: object
                            external:
                              description: external refers to a global metric that
                                is not associated with any Kubernetes object. It allows
                                autoscaling based on information coming from components
                                running outside of cluster (for example length of
                                queue in cloud messaging service, or QPS from loadbalancer
                                running outside of cluster).
                              properties:
                                metric:
                                  description: metric identifies the target metric
                                    by name and selector
                                  properties:
                                    name:
                                      description: name is the name of the given metric
                                      type: string
                                    selector:
                                      description: selector is the string-encoded
                                        form of a standard kubernetes label selector
                                        for the given metric When set, it is passed
                                        as an additional parameter to the metrics
                                        server for more specific metrics scoping.
                                        When unset, just the metricName will be used
                                        to gather metrics.
                                      properties:
                                        matchExpressions:
                                          description: matchExpressions is a list
                                            of label selector requirements. The requirements
                                            are ANDed.
                                          items:
                                            description: A label selector requirement
                                              is a selector that contains values,
                                              a key, and an operator that relates
                                              the key and values.
                                            properties:
                                              key:
                                                description: key is the label key
                                                  that the selector applies to.
                                                type: string
                                              operator:
                                                description: operator represents a
                                                  key's relationship to a set of values.
                                                  Valid operators are In, NotIn, Exists
                                                  and DoesNotExist.
                                                type: string
                                              values:
                                                description: values is an array of
                                                  string values. If the operator is
                                                  In or NotIn, the values array must
                                                  be non-empty. If the operator is
                                                  Exists or DoesNotExist, the values
                                                  array must be empty. This array
                                                  is replaced during a strategic merge
                                                  patch.
                                                items:
                                                  type: string
                                                type: array
                                            required:
                                            - key
                                            - operator
                                            type: object
                                          type: array
                                        matchLabels:
                                          additionalProperties:
                                            type: string
                                          description: matchLabels is a map of {key,value}
                                            pairs. A single {key,value} in the matchLabels
                                            map is equivalent to an element of matchExpressions,
                                            whose key field is "key", the operator
                                            is "In", and the values array contains
                                            only "value". The requirements are ANDed.
                                          type: object
                                      type: object
                                  required:
                                  - name
                                  type: object
                                target:
                                  description: target specifies the target value for
                                    the given metric
                                  properties:
                                    averageUtilization:
                                      description: averageUtilization is the target
                                        value of the average of the resource metric
                                        across all relevant pods, represented as a
                                        percentage of the requested value of the resource
                                        for the pods. Currently only valid for Resource
                                        metric source type
                                      format: int32
                                      type: integer
                                    averageValue:
                                      anyOf:
                                      - type: integer
                                      - type: string
                                      description: averageValue is the target value
                                        of the average of the metric across all relevant
                                        pods (as a quantity)
                                      pattern: ^(\+|-)?(([0-9]+(\.[0-9]*)?)|(\.[0-9]+))(([KMGTPE]i)|[numkMGTPE]|([eE](\+|-)?(([0-9]+(\.[0-9]*)?)|(\.[0-9]+))))?$
                                      x-kubernetes-int-or-string: true
                                    type:
                                      description: type represents whether the metric
                                        type is Utilization, Value, or AverageValue
                                      type: string
                                    value:
                                      anyOf:
                                      - type: integer
                                      - type: string
                                      description: value is the target value of the
                                        metric (as a quantity).
                                      pattern: ^(\+|-)?(([0-9]+(\.[0-9]*)?)|(\.[0-9]+))(([KMGTPE]i)|[numkMGTPE]|([eE](\+|-)?(([0-9]+(\.[0-9]*)?)|(\.[0-9]+))))?$
                                      x-kubernetes-int-or-string: true
                                  required:
                                  - type
                                  type: object
                              required:
                              - metric
                              - target
                              type: object
                            object:
                              description: object refers to a metric describing a
                                single kubernetes object (for example, hits-per-second
                                on an Ingress object).
                              properties:
                                describedObject:
                                  description: CrossVersionObjectReference contains
                                    enough information to let you identify the referred
                                    resource.
                                  properties:
                                    apiVersion:
                                      description: API version of the referent
                                      type: string
                                    kind:
                                      description: 'Kind of the referent; More info:
                                        https://git.k8s.io/community/contributors/devel/sig-architecture/api-conventions.md#types-kinds"'
                                      type: string
                                    name:
                                      description: 'Name of the referent; More info:
                                        http://kubernetes.io/docs/user-guide/identifiers#names'
                                      type: string
                                  required:
                                  - kind
                                  - name
                                  type: object
                                metric:
                                  description: metric identifies the target metric
                                    by name and selector
                                  properties:
                                    name:
                                      description: name is the name of the given metric
                                      type: string
                                    selector:
                                      description: selector is the string-encoded
                                        form of a standard kubernetes label selector
                                        for the given metric When set, it is passed
                                        as an additional parameter to the metrics
                                        server for more specific metrics scoping.
                                        When unset, just the metricName will be used
                                        to gather metrics.
                                      properties:
                                        matchExpressions:
                                          description: matchExpressions is a list
                                            of label selector requirements. The requirements
                                            are ANDed.
                                          items:
                                            description: A label selector requirement
                                              is a selector that contains values,
                                              a key, and an operator that relates
                                              the key and values.
                                            properties:
                                              key:
                                                description: key is the label key
                                                  that the selector applies to.
                                                type: string
                                              operator:
                                                description: operator represents a
                                                  key's relationship to a set of values.
                                                  Valid operators are In, NotIn, Exists
                                                  and DoesNotExist.
                                                type: string
                                              values:
                                                description: values is an array of
                                                  string values. If the operator is
                                                  In or NotIn, the values array must
                                                  be non-empty. If the operator is
                                                  Exists or DoesNotExist, the values
                                                  array must be empty. This array
                                                  is replaced during a strategic merge
                                                  patch.
                                                items:
                                                  type: string
                                                type: array
                                            required:
                                            - key
                                            - operator
                                            type: object
                                          type: array
                                        matchLabels:
                                          additionalProperties:
                                            type: string
                                          description: matchLabels is a map of {key,value}
                                            pairs. A single {key,value} in the matchLabels
                                            map is equivalent to an element of matchExpressions,
                                            whose key field is "key", the operator
                                            is "In", and the values array contains
                                            only "value". The requirements are ANDed.
                                          type: object
                                      type: object
                                  required:
                                  - name
                                  type: object
                                target:
                                  description: target specifies the target value for
                                    the given metric
                                  properties:
                                    averageUtilization:
                                      description: averageUtilization is the target
                                        value of the average of the resource metric
                                        across all relevant pods, represented as a
                                        percentage of the requested value of the resource
                                        for the pods. Currently only valid for Resource
                                        metric source type
                                      format: int32
                                      type: integer
                                    averageValue:
                                      anyOf:
                                      - type: integer
                                      - type: string
                                      description: averageValue is the target value
                                        of the average of the metric across all relevant
                                        pods (as a quantity)
                                      pattern: ^(\+|-)?(([0-9]+(\.[0-9]*)?)|(\.[0-9]+))(([KMGTPE]i)|[numkMGTPE]|([eE](\+|-)?(([0-9]+(\.[0-9]*)?)|(\.[0-9]+))))?$
                                      x-kubernetes-int-or-string: true
                                    type:
                                      description: type represents whether the metric
                                        type is Utilization, Value, or AverageValue
                                      type: string
                                    value:
                                      anyOf:
                                      - type: integer
                                      - type: string
                                      description: value is the target value of the
                                        metric (as a quantity).
                                      pattern: ^(\+|-)?(([0-9]+(\.[0-9]*)?)|(\.[0-9]+))(([KMGTPE]i)|[numkMGTPE]|([eE](\+|-)?(([0-9]+(\.[0-9]*)?)|(\.[0-9]+))))?$
                                      x-kubernetes-int-or-string: true
                                  required:
                                  - type
                                  type: object
                              required:
                              - describedObject
                              - metric
                              - target
                              type: object
                            pods:
                              description: pods refers to a metric describing each
                                pod in the current scale target (for example, transactions-processed-per-second).  The
                                values will be averaged together before being compared
                                to the target value.
                              properties:
                                metric:
                                  description: metric identifies the target metric
                                    by name and selector
                                  properties:
                                    name:
                                      description: name is the name of the given metric
                                      type: string
                                    selector:
                                      description: selector is the string-encoded
                                        form of a standard kubernetes label selector
                                        for the given metric When set, it is passed
                                        as an additional parameter to the metrics
                                        server for more specific metrics scoping.
                                        When unset, just the metricName will be used
                                        to gather metrics.
                                      properties:
                                        matchExpressions:
                                          description: matchExpressions is a list
                                            of label selector requirements. The requirements
                                            are ANDed.
                                          items:
                                            description: A label selector requirement
                                              is a selector that contains values,
                                              a key, and an operator that relates
                                              the key and values.
                                            properties:
                                              key:
                                                description: key is the label key
                                                  that the selector applies to.
                                                type: string
                                              operator:
                                                description: operator represents a
                                                  key's relationship to a set of values.
                                                  Valid operators are In, NotIn, Exists
                                                  and DoesNotExist.
                                                type: string
                                              values:
                                                description: values is an array of
                                                  string values. If the operator is
                                                  In or NotIn, the values array must
                                                  be non-empty. If the operator is
                                                  Exists or DoesNotExist, the values
                                                  array must be empty. This array
                                                  is replaced during a strategic merge
                                                  patch.
                                                items:
                                                  type: string
                                                type: array
                                            required:
                                            - key
                                            - operator
                                            type: object
                                          type: array
                                        matchLabels:
                                          additionalProperties:
                                            type: string
                                          description: matchLabels is a map of {key,value}
                                            pairs. A single {key,value} in the matchLabels
                                            map is equivalent to an element of matchExpressions,
                                            whose key field is "key", the operator
                                            is "In", and the values array contains
                                            only "value". The requirements are ANDed.
                                          type: object
                                      type: object
                                  required:
                                  - name
                                  type: object
                                target:
                                  description: target specifies the target value for
                                    the given metric
                                  properties:
                                    averageUtilization:
                                      description: averageUtilization is the target
                                        value of the average of the resource metric
                                        across all relevant pods, represented as a
                                        percentage of the requested value of the resource
                                        for the pods. Currently only valid for Resource
                                        metric source type
                                      format: int32
                                      type: integer
                                    averageValue:
                                      anyOf:
                                      - type: integer
                                      - type: string
                                      description: averageValue is the target value
                                        of the average of the metric across all relevant
                                        pods (as a quantity)
                                      pattern: ^(\+|-)?(([0-9]+(\.[0-9]*)?)|(\.[0-9]+))(([KMGTPE]i)|[numkMGTPE]|([eE](\+|-)?(([0-9]+(\.[0-9]*)?)|(\.[0-9]+))))?$
                                      x-kubernetes-int-or-string: true
                                    type:
                                      description: type represents whether the metric
                                        type is Utilization, Value, or AverageValue
                                      type: string
                                    value:
                                      anyOf:
                                      - type: integer
                                      - type: string
                                      description: value is the target value of the
                                        metric (as a quantity).
                                      pattern: ^(\+|-)?(([0-9]+(\.[0-9]*)?)|(\.[0-9]+))(([KMGTPE]i)|[numkMGTPE]|([eE](\+|-)?(([0-9]+(\.[0-9]*)?)|(\.[0-9]+))))?$
                                      x-kubernetes-int-or-string: true
                                  required:
                                  - type
                                  type: object
                              required:
                              - metric
                              - target
                              type: object
                            resource:
                              description: resource refers to a resource metric (such
                                as those specified in requests and limits) known to
                                Kubernetes describing each pod in the current scale
                                target (e.g. CPU or memory). Such metrics are built
                                in to Kubernetes, and have special scaling options
                                on top of those available to normal per-pod metrics
                                using the "pods" source.
                              properties:
                                name:
                                  description: name is the name of the resource in
                                    question.
                                  type: string
                                target:
                                  description: target specifies the target value for
                                    the given metric
                                  properties:
                                    averageUtilization:
                                      description: averageUtilization is the target
                                        value of the average of the resource metric
                                        across all relevant pods, represented as a
                                        percentage of the requested value of the resource
                                        for the pods. Currently only valid for Resource
                                        metric source type
                                      format: int32
                                      type: integer
                                    averageValue:
                                      anyOf:
                                      - type: integer
                                      - type: string
                                      description: averageValue is the target value
                                        of the average of the metric across all relevant
                                        pods (as a quantity)
                                      pattern: ^(\+|-)?(([0-9]+(\.[0-9]*)?)|(\.[0-9]+))(([KMGTPE]i)|[numkMGTPE]|([eE](\+|-)?(([0-9]+(\.[0-9]*)?)|(\.[0-9]+))))?$
                                      x-kubernetes-int-or-string: true
                                    type:
                                      description: type represents whether the metric
                                        type is Utilization, Value, or AverageValue
                                      type: string
                                    value:
                                      anyOf:
                                      - type: integer
                                      - type: string
                                      description: value is the target value of the
                                        metric (as a quantity).
                                      pattern: ^(\+|-)?(([0-9]+(\.[0-9]*)?)|(\.[0-9]+))(([KMGTPE]i)|[numkMGTPE]|([eE](\+|-)?(([0-9]+(\.[0-9]*)?)|(\.[0-9]+))))?$
                                      x-kubernetes-int-or-string: true
                                  required:
                                  - type
                                  type: object
                              required:
                              - name
                              - target
                              type: object
                            type:
                              description: 'type is the type of metric source.  It
                                should be one of "ContainerResource", "External",
                                "Object", "Pods" or "Resource", each mapping to a
                                matching field in the object. Note: "ContainerResource"
                                type is available on when the feature-gate HPAContainerMetrics
                                is enabled'
                              type: string
                          required:
                          - type
                          type: object
                        type: array
                      minReplicas:
                        description: minReplicas is the lower limit for the number
                          of replicas to which the autoscaler can scale down.  It
                          defaults to 1 pod.  minReplicas is allowed to be 0 if the
                          alpha feature gate HPAScaleToZero is enabled and at least
                          one Object or External metric is configured.  Scaling is
                          active as long as at least one metric value is available.
                        format: int32
                        type: integer
                    required:
                    - maxReplicas
                    type: object
                  ignoreMetrics:
                    description: ignoreMetrics is a list of tags to specify which
                      metrics to ignore
                    items:
                      type: string
                    type: array
                  image:
                    default: quay.io/netobserv/flowlogs-pipeline:main
                    description: image of the collector container (including domain
                      and tag)
                    type: string
                  imagePullPolicy:
                    default: IfNotPresent
                    description: imagePullPolicy is the Kubernetes pull policy for
                      the image defined above
                    enum:
                    - IfNotPresent
                    - Always
                    - Never
                    type: string
                  kind:
                    default: DaemonSet
                    description: kind of the workload, either DaemonSet or Deployment.
                      When DaemonSet is used, each pod will receive flows from the
                      node it is running on. When Deployment is used, the flows traffic
                      received from nodes will be load-balanced. Note that in such
                      a case, the number of replicas should be less or equal to the
                      number of nodes, as extra-pods would be unused due to session
                      affinity with the node IP. When using Kafka, this option only
                      affects the flowlogs-pipeline ingester, not the transformer.
                    enum:
                    - DaemonSet
                    - Deployment
                    type: string
                  logLevel:
                    default: info
                    description: logLevel of the collector runtime
                    enum:
                    - trace
                    - debug
                    - info
                    - warn
                    - error
                    - fatal
                    - panic
                    type: string
                  port:
                    default: 2055
                    description: 'port of the flow collector: either a service port
                      for Deployment kind, or host port for DaemonSet kind By conventions,
                      some value are not authorized port must not be below 1024 and
                      must not equal this values: 4789,6081,500, and 4500'
                    format: int32
                    maximum: 65535
                    minimum: 1025
                    type: integer
<<<<<<< HEAD
                  prometheusPort:
                    default: 9102
                    description: 'prometheusPort is the prometheus HTTP port: this
                      port exposes prometheus metrics'
                    format: int32
                    maximum: 65535
                    minimum: 1
                    type: integer
=======
                  prometheus:
                    description: Prometheus endpoint configuration
                    properties:
                      port:
                        default: 9102
                        description: the prometheus HTTP port
                        format: int32
                        maximum: 65535
                        minimum: 1
                        type: integer
                      tls:
                        description: TLS configuration.
                        properties:
                          provided:
                            description: TLS configuration.
                            properties:
                              certFile:
                                description: Certificate file name within the ConfigMap
                                  / Secret
                                type: string
                              certKey:
                                description: Certificate private key file name within
                                  the ConfigMap / Secret. Omit when the key is not
                                  necessary.
                                type: string
                              name:
                                description: Name of the ConfigMap or Secret containing
                                  certificates
                                type: string
                              type:
                                description: 'Reference type: configmap or secret'
                                enum:
                                - configmap
                                - secret
                                type: string
                            type: object
                          type:
                            default: DISABLED
                            description: Select the type of TLS configuration "DISABLED"
                              (default) to not configure TLS for the endpoint, "PROVIDED"
                              to manually provide cert file and a key file, and "AUTO"
                              to use Openshift auto generated certificate using annotations
                            enum:
                            - DISABLED
                            - PROVIDED
                            - AUTO
                            type: string
                        type: object
                    type: object
>>>>>>> ab50786b
                  replicas:
                    default: 1
                    description: replicas defines the number of replicas (pods) to
                      start for Deployment kind. Ignored for DaemonSet.
                    format: int32
                    minimum: 0
                    type: integer
                  resources:
                    default:
                      limits:
                        memory: 300Mi
                      requests:
                        cpu: 100m
                        memory: 100Mi
                    description: 'resources are the compute resources required by
                      this container. Cannot be updated. More info: https://kubernetes.io/docs/concepts/configuration/manage-resources-containers/'
                    properties:
                      limits:
                        additionalProperties:
                          anyOf:
                          - type: integer
                          - type: string
                          pattern: ^(\+|-)?(([0-9]+(\.[0-9]*)?)|(\.[0-9]+))(([KMGTPE]i)|[numkMGTPE]|([eE](\+|-)?(([0-9]+(\.[0-9]*)?)|(\.[0-9]+))))?$
                          x-kubernetes-int-or-string: true
                        description: 'Limits describes the maximum amount of compute
                          resources allowed. More info: https://kubernetes.io/docs/concepts/configuration/manage-resources-containers/'
                        type: object
                      requests:
                        additionalProperties:
                          anyOf:
                          - type: integer
                          - type: string
                          pattern: ^(\+|-)?(([0-9]+(\.[0-9]*)?)|(\.[0-9]+))(([KMGTPE]i)|[numkMGTPE]|([eE](\+|-)?(([0-9]+(\.[0-9]*)?)|(\.[0-9]+))))?$
                          x-kubernetes-int-or-string: true
                        description: 'Requests describes the minimum amount of compute
                          resources required. If Requests is omitted for a container,
                          it defaults to Limits if that is explicitly specified, otherwise
                          to an implementation-defined value. More info: https://kubernetes.io/docs/concepts/configuration/manage-resources-containers/'
                        type: object
                    type: object
                type: object
            required:
            - agent
            type: object
          status:
            description: FlowCollectorStatus defines the observed state of FlowCollector
            properties:
              conditions:
                description: conditions represent the latest available observations
                  of an object's state
                items:
                  description: "Condition contains details for one aspect of the current
                    state of this API Resource. --- This struct is intended for direct
                    use as an array at the field path .status.conditions.  For example,
                    type FooStatus struct{     // Represents the observations of a
                    foo's current state.     // Known .status.conditions.type are:
                    \"Available\", \"Progressing\", and \"Degraded\"     // +patchMergeKey=type
                    \    // +patchStrategy=merge     // +listType=map     // +listMapKey=type
                    \    Conditions []metav1.Condition `json:\"conditions,omitempty\"
                    patchStrategy:\"merge\" patchMergeKey:\"type\" protobuf:\"bytes,1,rep,name=conditions\"`
                    \n     // other fields }"
                  properties:
                    lastTransitionTime:
                      description: lastTransitionTime is the last time the condition
                        transitioned from one status to another. This should be when
                        the underlying condition changed.  If that is not known, then
                        using the time when the API field changed is acceptable.
                      format: date-time
                      type: string
                    message:
                      description: message is a human readable message indicating
                        details about the transition. This may be an empty string.
                      maxLength: 32768
                      type: string
                    observedGeneration:
                      description: observedGeneration represents the .metadata.generation
                        that the condition was set based upon. For instance, if .metadata.generation
                        is currently 12, but the .status.conditions[x].observedGeneration
                        is 9, the condition is out of date with respect to the current
                        state of the instance.
                      format: int64
                      minimum: 0
                      type: integer
                    reason:
                      description: reason contains a programmatic identifier indicating
                        the reason for the condition's last transition. Producers
                        of specific condition types may define expected values and
                        meanings for this field, and whether the values are considered
                        a guaranteed API. The value should be a CamelCase string.
                        This field may not be empty.
                      maxLength: 1024
                      minLength: 1
                      pattern: ^[A-Za-z]([A-Za-z0-9_,:]*[A-Za-z0-9_])?$
                      type: string
                    status:
                      description: status of the condition, one of True, False, Unknown.
                      enum:
                      - "True"
                      - "False"
                      - Unknown
                      type: string
                    type:
                      description: type of condition in CamelCase or in foo.example.com/CamelCase.
                        --- Many .condition.type values are consistent across resources
                        like Available, but because arbitrary conditions can be useful
                        (see .node.status.conditions), the ability to deconflict is
                        important. The regex it matches is (dns1123SubdomainFmt/)?(qualifiedNameFmt)
                      maxLength: 316
                      pattern: ^([a-z0-9]([-a-z0-9]*[a-z0-9])?(\.[a-z0-9]([-a-z0-9]*[a-z0-9])?)*/)?(([A-Za-z0-9][-A-Za-z0-9_.]*)?[A-Za-z0-9])$
                      type: string
                  required:
                  - lastTransitionTime
                  - message
                  - reason
                  - status
                  - type
                  type: object
                type: array
              namespace:
                description: namespace where console plugin and flowlogs-pipeline
                  have been deployed.
                type: string
            required:
            - conditions
            type: object
        type: object
    served: true
    storage: true
    subresources:
      status: {}
status:
  acceptedNames:
    kind: ""
    plural: ""
  conditions: []
  storedVersions: []<|MERGE_RESOLUTION|>--- conflicted
+++ resolved
@@ -134,19 +134,14 @@
                           PERFMON, NET_ADMIN, SYS_RESOURCE.'
                         type: boolean
                       resources:
-<<<<<<< HEAD
-                        description: 'resources are the compute resources required
-                          by this container. Cannot be updated. More info: https://kubernetes.io/docs/concepts/configuration/manage-resources-containers/'
-=======
                         default:
                           limits:
                             memory: 100Mi
                           requests:
                             cpu: 100m
                             memory: 50Mi
-                        description: 'Compute Resources required by this container.
-                          Cannot be updated. More info: https://kubernetes.io/docs/concepts/configuration/manage-resources-containers/'
->>>>>>> ab50786b
+                        description: 'resources are the compute resources required
+                          by this container. Cannot be updated. More info: https://kubernetes.io/docs/concepts/configuration/manage-resources-containers/'
                         properties:
                           limits:
                             additionalProperties:
@@ -1719,16 +1714,6 @@
                     maximum: 65535
                     minimum: 1025
                     type: integer
-<<<<<<< HEAD
-                  prometheusPort:
-                    default: 9102
-                    description: 'prometheusPort is the prometheus HTTP port: this
-                      port exposes prometheus metrics'
-                    format: int32
-                    maximum: 65535
-                    minimum: 1
-                    type: integer
-=======
                   prometheus:
                     description: Prometheus endpoint configuration
                     properties:
@@ -1778,7 +1763,6 @@
                             type: string
                         type: object
                     type: object
->>>>>>> ab50786b
                   replicas:
                     default: 1
                     description: replicas defines the number of replicas (pods) to
