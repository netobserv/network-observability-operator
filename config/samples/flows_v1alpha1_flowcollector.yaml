apiVersion: flows.netobserv.io/v1alpha1
kind: FlowCollector
metadata:
  name: cluster
spec:
  namespace: "network-observability"
  agent:
    type: EBPF
    ipfix:
      cacheActiveTimeout: 20s
      cacheMaxFlows: 400
      sampling: 400
    ebpf:
      image: 'quay.io/netobserv/netobserv-ebpf-agent:main'
      imagePullPolicy: IfNotPresent
      sampling: 50
      cacheActiveTimeout: 5s
      cacheMaxFlows: 1000
      interfaces: [ ]
      excludeInterfaces: [ "lo" ]
      logLevel: info
      privileged: false
<<<<<<< HEAD
  processor:
=======
      resources:
        requests:
          memory: 50Mi
          cpu: 100m
        limits:
          memory: 100Mi
  flowlogsPipeline:
>>>>>>> ab50786b
    kind: DaemonSet
#    kind: Deployment
#    replicas: 1
    port: 2055
    image: 'quay.io/netobserv/flowlogs-pipeline:main'
    imagePullPolicy: IfNotPresent
    logLevel: info
    enableKubeProbes: true
    healthPort: 8080
    prometheus:
      port: 9102
    ignoreMetrics: []
    dropUnusedFields: true
    resources:
      requests:
        memory: 100Mi
        cpu: 100m
      limits:
        memory: 300Mi
  kafka:
    enable: false
    address: "kafka-cluster-kafka-bootstrap.network-observability"
    topic: "network-flows"
    tls:
      enable: false
      caCert:
        type: secret
        name: kafka-cluster-cluster-ca-cert
        certFile: ca.crt
      userCert:
        type: secret
        name: flp-kafka
        certFile: user.crt
        certKey: user.key
  loki:
    url: 'http://loki.network-observability.svc:3100/'
    batchWait: 1s
    batchSize: 102400
    minBackoff: 1s
    maxBackoff: 300s
    maxRetries: 10
    staticLabels:
      app: netobserv-flowcollector
    tls:
      enable: false
      caCert:
        type: configmap
        name: loki
        certFile: service-ca.crt
  consolePlugin:
    register: true
    image: 'quay.io/netobserv/network-observability-console-plugin:main'
    imagePullPolicy: IfNotPresent
    port: 9001
    logLevel: info
    portNaming:
      enable: true
      portNames:
        "3100": loki
  clusterNetworkOperator:
    namespace: "openshift-network-operator"
  ovnKubernetes:
    namespace: "ovn-kubernetes"
    daemonSetName: "ovnkube-node"
    containerName: "ovnkube-node"<|MERGE_RESOLUTION|>--- conflicted
+++ resolved
@@ -20,17 +20,13 @@
       excludeInterfaces: [ "lo" ]
       logLevel: info
       privileged: false
-<<<<<<< HEAD
-  processor:
-=======
       resources:
         requests:
           memory: 50Mi
           cpu: 100m
         limits:
           memory: 100Mi
-  flowlogsPipeline:
->>>>>>> ab50786b
+  processor:
     kind: DaemonSet
 #    kind: Deployment
 #    replicas: 1
