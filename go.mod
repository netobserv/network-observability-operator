--- conflicted
+++ resolved
@@ -22,11 +22,7 @@
 	go.uber.org/zap v1.27.0
 	gopkg.in/yaml.v2 v2.4.0
 	k8s.io/api v0.32.3
-<<<<<<< HEAD
-	k8s.io/apiextensions-apiserver v0.32.3
-=======
-	k8s.io/apiextensions-apiserver v0.32.2
->>>>>>> e8da110f
+  k8s.io/apiextensions-apiserver v0.32.3
 	k8s.io/apimachinery v0.32.3
 	k8s.io/client-go v0.32.3
 	k8s.io/klog v1.0.0
