apiVersion: operators.coreos.com/v1
kind: ClusterServiceVersion
metadata:
  annotations:
    alm-examples: |-
      [
        {
          "apiVersion": "flows.netobserv.io/v1alpha1",
          "kind": "FlowCollector",
          "metadata": {
            "name": "cluster"
          },
          "spec": {
            "agent": {
              "ebpf": {
                "cacheActiveTimeout": "5s",
                "cacheMaxFlows": 100000,
                "excludeInterfaces": [
                  "lo"
                ],
                "imagePullPolicy": "IfNotPresent",
                "interfaces": [],
                "kafkaBatchSize": 10485760,
                "logLevel": "info",
                "resources": {
                  "limits": {
                    "memory": "800Mi"
                  },
                  "requests": {
                    "cpu": "100m",
                    "memory": "50Mi"
                  }
                },
                "sampling": 50
              },
              "type": "EBPF"
            },
            "consolePlugin": {
              "autoscaler": {
                "maxReplicas": 3,
                "metrics": [
                  {
                    "resource": {
                      "name": "cpu",
                      "target": {
                        "averageUtilization": 50,
                        "type": "Utilization"
                      }
                    },
                    "type": "Resource"
                  }
                ],
                "minReplicas": 1,
                "status": "DISABLED"
              },
              "imagePullPolicy": "IfNotPresent",
              "logLevel": "info",
              "port": 9001,
              "portNaming": {
                "enable": true,
                "portNames": {
                  "3100": "loki"
                }
              },
              "quickFilters": [
                {
                  "default": true,
                  "filter": {
                    "dst_namespace!": "openshift-,netobserv",
                    "src_namespace!": "openshift-,netobserv"
                  },
                  "name": "Applications"
                },
                {
                  "filter": {
                    "dst_namespace": "openshift-,netobserv",
                    "src_namespace": "openshift-,netobserv"
                  },
                  "name": "Infrastructure"
                },
                {
                  "default": true,
                  "filter": {
                    "dst_kind": "Pod",
                    "src_kind": "Pod"
                  },
                  "name": "Pods network"
                },
                {
                  "filter": {
                    "dst_kind": "Service"
                  },
                  "name": "Services network"
                }
              ],
              "register": true
            },
            "deploymentModel": "DIRECT",
            "exporters": [],
            "kafka": {
              "address": "kafka-cluster-kafka-bootstrap.netobserv",
              "tls": {
                "caCert": {
                  "certFile": "ca.crt",
                  "name": "kafka-cluster-cluster-ca-cert",
                  "type": "secret"
                },
                "enable": false,
                "userCert": {
                  "certFile": "user.crt",
                  "certKey": "user.key",
                  "name": "flp-kafka",
                  "type": "secret"
                }
              },
              "topic": "network-flows"
            },
            "loki": {
              "batchSize": 10485760,
              "batchWait": "1s",
              "maxBackoff": "5s",
              "maxRetries": 2,
              "minBackoff": "1s",
              "tls": {
                "caCert": {
                  "certFile": "service-ca.crt",
                  "name": "loki-gateway-ca-bundle",
                  "type": "configmap"
                },
                "enable": false,
                "insecureSkipVerify": false
              },
              "url": "http://loki.netobserv.svc:3100/"
            },
            "namespace": "netobserv",
            "processor": {
              "dropUnusedFields": true,
              "imagePullPolicy": "IfNotPresent",
              "kafkaConsumerAutoscaler": null,
              "kafkaConsumerBatchSize": 10485760,
              "kafkaConsumerQueueCapacity": 1000,
              "kafkaConsumerReplicas": 3,
              "logLevel": "info",
              "metrics": {
                "ignoreTags": [
                  "egress",
                  "packets"
                ],
                "server": {
                  "port": 9102
                }
              },
              "port": 2055,
              "profilePort": 6060,
              "resources": {
                "limits": {
                  "memory": "800Mi"
                },
                "requests": {
                  "cpu": "100m",
                  "memory": "100Mi"
                }
              }
            }
          }
        }
      ]
    capabilities: Basic Install
    categories: Monitoring
    console.openshift.io/plugins: '["netobserv-plugin"]'
    containerImage: quay.io/netobserv/network-observability-operator:1.0.1
<<<<<<< HEAD
    createdAt: "2023-01-27T09:18:44Z"
=======
    createdAt: "2023-01-30T08:10:44Z"
>>>>>>> d57915e0
    description: Network flows collector and monitoring solution
    operators.operatorframework.io/builder: operator-sdk-v1.25.3
    operators.operatorframework.io/project_layout: go.kubebuilder.io/v3
    repository: https://github.com/netobserv/network-observability-operator
  name: netobserv-operator.v1.0.1
  namespace: placeholder
spec:
  apiservicedefinitions: {}
  customresourcedefinitions:
    owned:
    - description: FlowCollector is the Schema for the flowcollectors API, which pilots
        and configures netflow collection.
      displayName: Flow Collector
      kind: FlowCollector
      name: flowcollectors.flows.netobserv.io
      version: v1alpha1
  description: |-
    NetObserv Operator is an OpenShift / Kubernetes operator for network observability. It deploys a monitoring pipeline to collect and enrich network flows. These flows can be produced by the NetObserv eBPF agent, or by any device or CNI able to export flows in IPFIX format, such as OVN-Kubernetes.

    The operator provides dashboards, metrics, and keeps flows accessible in a queryable log store, Grafana Loki. When used in OpenShift, new views are available in the Console.

    ## Dependencies

    ### Loki

    [Loki](https://grafana.com/oss/loki/), from GrafanaLabs, is the backend that is used to store all collected flows. The NetObserv Operator does not install Loki directly, however we provide some guidance to help you there.

    For normal usage, we recommend two options:

    - Installing the [Loki Operator](https://loki-operator.dev/docs/prologue/quickstart.md/). We have written [a guide](https://github.com/netobserv/documents/blob/main/loki_operator.md) to help you through those steps. Please note that it requires configuring an object storage. Note also that the Loki Operator can also be used for [OpenShift cluster logging](https://docs.openshift.com/container-platform/4.11/logging/cluster-logging.html). If you do so, you should not share the same `LokiStack` for Logging and NetObserv.

    - Installing using [Grafana's official documentation](https://grafana.com/docs/loki/latest/). Here also we wrote a ["distributed Loki" step by step guide](https://github.com/netobserv/documents/blob/main/loki_distributed.md).

    For a quick try that is not suitable for production and not scalable (it deploys a single pod, configures a 1GB storage PVC, with 24 hours of retention), you can simply run the following commands:

    ```
    kubectl create namespace netobserv
    kubectl apply -f <(curl -L https://raw.githubusercontent.com/netobserv/documents/252bb624cf0425a1b66f59ce68fb939f246ef77b/examples/zero-click-loki/1-storage.yaml) -n netobserv
    kubectl apply -f <(curl -L https://raw.githubusercontent.com/netobserv/documents/252bb624cf0425a1b66f59ce68fb939f246ef77b/examples/zero-click-loki/2-loki.yaml) -n netobserv
    ```

    ### Kafka

    [Apache Kafka](https://kafka.apache.org/) can optionally be used for a more resilient and scalable architecture. You can use for instance [Strimzi](https://strimzi.io/), an operator-based distribution of Kafka for Kubernetes and OpenShift.

    ### Grafana

    [Grafana](https://grafana.com/oss/grafana/) can optionally be installed for custom dashboards and query capabilities.

    ## Configuration

    The `FlowCollector` resource is used to configure the operator and its managed components. A comprehensive documentation is [available here](https://github.com/netobserv/network-observability-operator/blob/1.0.1/docs/FlowCollector.md), and a full sample file [there](https://github.com/netobserv/network-observability-operator/blob/1.0.1/config/samples/flows_v1alpha1_flowcollector.yaml).

    To edit configuration in cluster, run:

    ```bash
    kubectl edit flowcollector cluster
    ```

    As it operates cluster-wide, only a single `FlowCollector` is allowed, and it has to be named `cluster`.

    A couple of settings deserve special attention:

    - Agent (`spec.agent.type`) can be `EBPF` (default) or `IPFIX`. eBPF is recommended, as it should work in more situations and offers better performances. If you can't, or don't want to use eBPF, note that the IPFIX option is fully functional only when using [OVN-Kubernetes](https://github.com/ovn-org/ovn-kubernetes/) CNI. Other CNIs are not officially supported, but you may still be able to configure them manually if they allow IPFIX exports.

    - Sampling (`spec.agent.ebpf.sampling` and `spec.agent.ipfix.sampling`): a value of `100` means: one flow every 100 is sampled. `1` means all flows are sampled. The lower it is, the more flows you get, and the more accurate are derived metrics, but the higher amount of resources are consumed. By default, sampling is set to 50 (ie. 1:50) for eBPF and 400 (1:400) for IPFIX. Note that more sampled flows also means more storage needed. We recommend to start with default values and refine empirically, to figure out which setting your cluster can manage.

    - Loki (`spec.loki`): configure here how to reach Loki. The default values match the Loki quick install paths mentioned above, but you may have to configure differently if you used another installation method.

    - Quick filters (`spec.consolePlugin.quickFilters`): configure preset filters to be displayed in the Console plugin. They offer a way to quickly switch from filters to others, such as showing / hiding pods network, or infrastructure network, or application network, etc. They can be tuned to reflect the different workloads running on your cluster. For a list of available filters, [check this page](https://github.com/netobserv/network-observability-operator/blob/1.0.1/docs/QuickFilters.md).

    - Kafka (`spec.deploymentModel: KAFKA` and `spec.kafka`): when enabled, integrates the flow collection pipeline with Kafka, by splitting ingestion from transformation (kube enrichment, derived metrics, ...). Kafka can provide better scalability, resiliency and high availability ([view more details](https://www.redhat.com/en/topics/integration/what-is-apache-kafka)). Assumes Kafka is already deployed and a topic is created.

    - Exporters (`spec.exporters`, _experimental_) an optional list of exporters to which to send enriched flows. Currently only KAFKA is supported. This allows you to define any custom storage or processing that can read from Kafka. This feature is flagged as _experimental_ as it has not been thoroughly or stress tested yet, so use at your own risk.

    ## Further reading

    Please refer to the documentation on GitHub for more information.

    This documentation includes:

    - An [overview](https://github.com/netobserv/network-observability-operator#openshift-console) of the features, with screenshots
    - A [performance](https://github.com/netobserv/network-observability-operator#performance-fine-tuning) section, for fine-tuning
    - A [security](https://github.com/netobserv/network-observability-operator#securing-data-and-communications) section
    - An [F.A.Q.](https://github.com/netobserv/network-observability-operator#faq--troubleshooting) section
  displayName: NetObserv Operator
  icon:
  - base64data: PD94bWwgdmVyc2lvbj0iMS4wIiBlbmNvZGluZz0idXRmLTgiPz4KPCEtLSBHZW5lcmF0b3I6IEFkb2JlIElsbHVzdHJhdG9yIDI2LjAuMiwgU1ZHIEV4cG9ydCBQbHVnLUluIC4gU1ZHIFZlcnNpb246IDYuMDAgQnVpbGQgMCkgIC0tPgo8c3ZnIHZlcnNpb249IjEuMSIgaWQ9IkxheWVyXzEiIHhtbG5zPSJodHRwOi8vd3d3LnczLm9yZy8yMDAwL3N2ZyIgeG1sbnM6eGxpbms9Imh0dHA6Ly93d3cudzMub3JnLzE5OTkveGxpbmsiIHg9IjBweCIgeT0iMHB4IgoJIHZpZXdCb3g9IjAgMCAxMDAgMTAwIiBzdHlsZT0iZW5hYmxlLWJhY2tncm91bmQ6bmV3IDAgMCAxMDAgMTAwOyIgeG1sOnNwYWNlPSJwcmVzZXJ2ZSI+CjxzdHlsZSB0eXBlPSJ0ZXh0L2NzcyI+Cgkuc3Qwe2ZpbGw6dXJsKCNTVkdJRF8xXyk7fQoJLnN0MXtmaWxsOiNGRkZGRkY7fQoJLnN0MntvcGFjaXR5OjAuNjt9Cgkuc3Qze29wYWNpdHk6MC41O30KCS5zdDR7b3BhY2l0eTowLjQ7fQo8L3N0eWxlPgo8Zz4KCTxnPgoJCTxnPgoJCQk8cmFkaWFsR3JhZGllbnQgaWQ9IlNWR0lEXzFfIiBjeD0iMTQuNzc1OCIgY3k9Ii0yLjk3NzEiIHI9IjkxLjYyNyIgZ3JhZGllbnRVbml0cz0idXNlclNwYWNlT25Vc2UiPgoJCQkJPHN0b3AgIG9mZnNldD0iMCIgc3R5bGU9InN0b3AtY29sb3I6IzNDM0ZBNiIvPgoJCQkJPHN0b3AgIG9mZnNldD0iMSIgc3R5bGU9InN0b3AtY29sb3I6IzNCMDM0MCIvPgoJCQk8L3JhZGlhbEdyYWRpZW50PgoJCQk8cGF0aCBjbGFzcz0ic3QwIiBkPSJNNTAsOTljLTEzLjMsMC0yNS40LTUuMy0zNC4yLTEzLjlDNi43LDc2LjIsMSw2My43LDEsNTBDMSwyMi45LDIyLjksMSw1MCwxYzEzLjcsMCwyNi4yLDUuNywzNS4xLDE0LjgKCQkJCUM5My43LDI0LjYsOTksMzYuNyw5OSw1MEM5OSw3Ny4xLDc3LjEsOTksNTAsOTl6Ii8+CgkJPC9nPgoJCTxnPgoJCQk8Y2lyY2xlIGNsYXNzPSJzdDEiIGN4PSIzNy41IiBjeT0iODEuOSIgcj0iNSIvPgoJCTwvZz4KCQk8cGF0aCBjbGFzcz0ic3QxIiBkPSJNNDguNiw5MS45bDE4LjgtNDMuM2MtMi41LTAuMS01LTAuNy03LjItMkwzMy4yLDY4LjJsMS40LTEuOGwyMC0yNS4xYy0xLjUtMi40LTIuMy01LjEtMi4zLTcuOUw5LDUyLjIKCQkJbDQ3LjYtMjkuOWwwLDBjMC4xLTAuMSwwLjItMC4yLDAuMi0wLjJjNi4xLTYuMSwxNS45LTYuMSwyMiwwbDAuMSwwLjFjNiw2LjEsNiwxNS45LTAuMSwyMS45Yy0wLjEsMC4xLTAuMiwwLjItMC4yLDAuMmwwLDAKCQkJTDQ4LjYsOTEuOXoiLz4KCQk8ZyBjbGFzcz0ic3QyIj4KCQkJPGNpcmNsZSBjbGFzcz0ic3QxIiBjeD0iNTAuMyIgY3k9IjE0LjciIHI9IjMuMSIvPgoJCTwvZz4KCQk8ZyBjbGFzcz0ic3QzIj4KCQkJPGNpcmNsZSBjbGFzcz0ic3QxIiBjeD0iMjcuNyIgY3k9IjU4IiByPSIxLjciLz4KCQk8L2c+CgkJPGc+CgkJCTxjaXJjbGUgY2xhc3M9InN0MSIgY3g9Ijc3LjQiIGN5PSI2OS4zIiByPSIxLjciLz4KCQk8L2c+CgkJPGc+CgkJCTxjaXJjbGUgY2xhc3M9InN0MSIgY3g9IjE2LjMiIGN5PSIzNi42IiByPSIxLjciLz4KCQk8L2c+CgkJPGcgY2xhc3M9InN0NCI+CgkJCTxjaXJjbGUgY2xhc3M9InN0MSIgY3g9IjYzLjciIGN5PSI4NS45IiByPSIyLjIiLz4KCQk8L2c+CgkJPGc+CgkJCTxjaXJjbGUgY2xhc3M9InN0MSIgY3g9IjI5LjQiIGN5PSIxOS42IiByPSI0LjgiLz4KCQk8L2c+CgkJPGcgY2xhc3M9InN0MyI+CgkJCTxjaXJjbGUgY2xhc3M9InN0MSIgY3g9Ijg4IiBjeT0iNTAiIHI9IjQuOCIvPgoJCTwvZz4KCTwvZz4KPC9nPgo8L3N2Zz4K
    mediatype: image/svg+xml
  install:
    spec:
      clusterPermissions:
      - rules:
        - apiGroups:
          - apiregistration.k8s.io
          resources:
          - apiservices
          verbs:
          - get
          - list
          - watch
        - apiGroups:
          - apps
          resources:
          - daemonsets
          - deployments
          verbs:
          - create
          - delete
          - get
          - list
          - patch
          - update
          - watch
        - apiGroups:
          - apps
          resources:
          - replicasets
          verbs:
          - get
          - list
          - watch
        - apiGroups:
          - autoscaling
          resources:
          - horizontalpodautoscalers
          verbs:
          - create
          - delete
          - get
          - list
          - patch
          - update
          - watch
        - apiGroups:
          - console.openshift.io
          resources:
          - consoleplugins
          verbs:
          - create
          - delete
          - get
          - list
          - patch
          - update
          - watch
        - apiGroups:
          - ""
          resources:
          - configmaps
          - namespaces
          - serviceaccounts
          - services
          verbs:
          - create
          - delete
          - get
          - list
          - patch
          - update
          - watch
        - apiGroups:
          - ""
          resources:
          - nodes
          - pods
          - services
          verbs:
          - get
          - list
          - watch
        - apiGroups:
          - ""
          resources:
          - secrets
          verbs:
          - get
          - list
          - watch
        - apiGroups:
          - flows.netobserv.io
          resources:
          - flowcollectors
          verbs:
          - create
          - delete
          - get
          - list
          - patch
          - update
          - watch
        - apiGroups:
          - flows.netobserv.io
          resources:
          - flowcollectors/finalizers
          verbs:
          - update
        - apiGroups:
          - flows.netobserv.io
          resources:
          - flowcollectors/status
          verbs:
          - get
          - patch
          - update
        - apiGroups:
          - monitoring.coreos.com
          resources:
          - servicemonitors
          verbs:
          - create
          - delete
          - get
          - list
          - patch
          - update
          - watch
        - apiGroups:
          - operator.openshift.io
          resources:
          - consoles
          verbs:
          - get
          - list
          - update
          - watch
        - apiGroups:
          - rbac.authorization.k8s.io
          resources:
          - clusterrolebindings
          verbs:
          - create
          - delete
          - get
          - list
          - update
          - watch
        - apiGroups:
          - rbac.authorization.k8s.io
          resources:
          - clusterroles
          verbs:
          - create
          - delete
          - get
          - list
          - watch
        - apiGroups:
          - security.openshift.io
          resources:
          - securitycontextconstraints
          verbs:
          - create
          - list
          - update
          - watch
        - apiGroups:
          - security.openshift.io
          resourceNames:
          - hostnetwork
          resources:
          - securitycontextconstraints
          verbs:
          - use
        - apiGroups:
          - authentication.k8s.io
          resources:
          - tokenreviews
          verbs:
          - create
        - apiGroups:
          - authorization.k8s.io
          resources:
          - subjectaccessreviews
          verbs:
          - create
        serviceAccountName: netobserv-controller-manager
      deployments:
      - label:
          app: netobserv-operator
          control-plane: controller-manager
        name: netobserv-controller-manager
        spec:
          replicas: 1
          selector:
            matchLabels:
              app: netobserv-operator
              control-plane: controller-manager
          strategy: {}
          template:
            metadata:
              labels:
                app: netobserv-operator
                control-plane: controller-manager
            spec:
              containers:
              - args:
                - --health-probe-bind-address=:8081
                - --metrics-bind-address=127.0.0.1:8080
                - --leader-elect
                - --ebpf-agent-image=$(RELATED_IMAGE_EBPF_AGENT)
                - --flowlogs-pipeline-image=$(RELATED_IMAGE_FLOWLOGS_PIPELINE)
                - --console-plugin-image=$(RELATED_IMAGE_CONSOLE_PLUGIN)
                command:
                - /manager
                env:
                - name: RELATED_IMAGE_EBPF_AGENT
                  value: quay.io/netobserv/netobserv-ebpf-agent:v0.2.4
                - name: RELATED_IMAGE_FLOWLOGS_PIPELINE
                  value: quay.io/netobserv/flowlogs-pipeline:v0.1.7
                - name: RELATED_IMAGE_CONSOLE_PLUGIN
                  value: quay.io/netobserv/network-observability-console-plugin:v0.1.8
                image: quay.io/netobserv/network-observability-operator:1.0.1
                imagePullPolicy: Always
                livenessProbe:
                  httpGet:
                    path: /healthz
                    port: 8081
                  initialDelaySeconds: 15
                  periodSeconds: 20
                name: manager
                readinessProbe:
                  httpGet:
                    path: /readyz
                    port: 8081
                  initialDelaySeconds: 5
                  periodSeconds: 10
                resources:
                  limits:
                    memory: 400Mi
                  requests:
                    cpu: 100m
                    memory: 100Mi
                securityContext:
                  allowPrivilegeEscalation: false
              - args:
                - --secure-listen-address=0.0.0.0:8443
                - --upstream=http://127.0.0.1:8080/
                - --logtostderr=true
                - --v=10
                image: gcr.io/kubebuilder/kube-rbac-proxy:v0.8.0
                name: kube-rbac-proxy
                ports:
                - containerPort: 8443
                  name: https
                  protocol: TCP
                resources:
                  limits:
                    cpu: 500m
                    memory: 128Mi
                  requests:
                    cpu: 5m
                    memory: 64Mi
              securityContext:
                runAsNonRoot: true
              serviceAccountName: netobserv-controller-manager
              terminationGracePeriodSeconds: 10
      permissions:
      - rules:
        - apiGroups:
          - ""
          resources:
          - configmaps
          verbs:
          - get
          - list
          - watch
          - create
          - update
          - patch
          - delete
        - apiGroups:
          - coordination.k8s.io
          resources:
          - leases
          verbs:
          - get
          - list
          - watch
          - create
          - update
          - patch
          - delete
        - apiGroups:
          - ""
          resources:
          - events
          verbs:
          - create
          - patch
        serviceAccountName: netobserv-controller-manager
    strategy: deployment
  installModes:
  - supported: true
    type: OwnNamespace
  - supported: false
    type: SingleNamespace
  - supported: false
    type: MultiNamespace
  - supported: true
    type: AllNamespaces
  keywords:
  - network observability
  - ebpf
  - ipfix
  - flow tracing
  - flows
  - topology
  - network
  - observability
  links:
  - name: Project page
    url: https://github.com/netobserv/network-observability-operator
  - name: Issue tracker
    url: https://github.com/netobserv/network-observability-operator/issues
  - name: Discussion board
    url: https://github.com/netobserv/network-observability-operator/discussions
  maintainers:
  - email: jtakvori@redhat.com
    name: Joel Takvorian
  - email: jpinsonn@redhat.com
    name: Julien Pinsonneau
  - email: mmaciasl@redhat.com
    name: Mario Macias
  - email: ocazade@redhat.com
    name: Olivier Cazade
  maturity: alpha
  minKubeVersion: 1.23.0
  provider:
    name: Red Hat
    url: https://www.redhat.com
  relatedImages:
  - image: quay.io/netobserv/netobserv-ebpf-agent:v0.2.4
    name: ebpf-agent
  - image: quay.io/netobserv/flowlogs-pipeline:v0.1.7
    name: flowlogs-pipeline
  - image: quay.io/netobserv/network-observability-console-plugin:v0.1.8
    name: console-plugin
  replaces: netobserv-operator.v0.2.2
  version: 1.0.1<|MERGE_RESOLUTION|>--- conflicted
+++ resolved
@@ -169,11 +169,7 @@
     categories: Monitoring
     console.openshift.io/plugins: '["netobserv-plugin"]'
     containerImage: quay.io/netobserv/network-observability-operator:1.0.1
-<<<<<<< HEAD
-    createdAt: "2023-01-27T09:18:44Z"
-=======
     createdAt: "2023-01-30T08:10:44Z"
->>>>>>> d57915e0
     description: Network flows collector and monitoring solution
     operators.operatorframework.io/builder: operator-sdk-v1.25.3
     operators.operatorframework.io/project_layout: go.kubebuilder.io/v3
