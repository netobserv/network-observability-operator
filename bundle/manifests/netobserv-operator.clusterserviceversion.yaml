--- conflicted
+++ resolved
@@ -227,11 +227,7 @@
     categories: Monitoring, Networking, Observability
     console.openshift.io/plugins: '["netobserv-plugin"]'
     containerImage: quay.io/netobserv/network-observability-operator:1.10.0-community
-<<<<<<< HEAD
-    createdAt: "2025-11-13T07:42:38Z"
-=======
     createdAt: "2025-12-11T14:18:07Z"
->>>>>>> 63628f32
     description: Network flows collector and monitoring solution
     operatorframework.io/initialization-resource: '{"apiVersion":"flows.netobserv.io/v1beta2",
       "kind":"FlowCollector","metadata":{"name":"cluster"},"spec": {}}'
