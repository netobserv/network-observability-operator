--- conflicted
+++ resolved
@@ -188,11 +188,7 @@
     categories: Monitoring
     console.openshift.io/plugins: '["netobserv-plugin"]'
     containerImage: quay.io/netobserv/network-observability-operator:0.2.0
-<<<<<<< HEAD
-    createdAt: "2022-12-01T11:55:54Z"
-=======
     createdAt: "2022-12-02T10:20:33Z"
->>>>>>> 9c40ac84
     description: Network flows collector and monitoring solution
     operators.operatorframework.io/builder: operator-sdk-v1.22.2
     operators.operatorframework.io/project_layout: go.kubebuilder.io/v3
