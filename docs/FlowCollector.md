# API Reference

Packages:

- [flows.netobserv.io/v1alpha1](#flowsnetobserviov1alpha1)

# flows.netobserv.io/v1alpha1

Resource Types:

- [FlowCollector](#flowcollector)




## FlowCollector
<sup><sup>[↩ Parent](#flowsnetobserviov1alpha1 )</sup></sup>






FlowCollector is the Schema for the flowcollectors API, which pilots and configures netflow collection.

<table>
    <thead>
        <tr>
            <th>Name</th>
            <th>Type</th>
            <th>Description</th>
            <th>Required</th>
        </tr>
    </thead>
    <tbody><tr>
      <td><b>apiVersion</b></td>
      <td>string</td>
      <td>flows.netobserv.io/v1alpha1</td>
      <td>true</td>
      </tr>
      <tr>
      <td><b>kind</b></td>
      <td>string</td>
      <td>FlowCollector</td>
      <td>true</td>
      </tr>
      <tr>
      <td><b><a href="https://kubernetes.io/docs/reference/generated/kubernetes-api/v1.20/#objectmeta-v1-meta">metadata</a></b></td>
      <td>object</td>
      <td>Refer to the Kubernetes API documentation for the fields of the `metadata` field.</td>
      <td>true</td>
      </tr><tr>
        <td><b><a href="#flowcollectorspec">spec</a></b></td>
        <td>object</td>
        <td>
          FlowCollectorSpec defines the desired state of FlowCollector<br/>
        </td>
        <td>false</td>
      </tr><tr>
        <td><b><a href="#flowcollectorstatus">status</a></b></td>
        <td>object</td>
        <td>
          FlowCollectorStatus defines the observed state of FlowCollector<br/>
        </td>
        <td>false</td>
      </tr></tbody>
</table>


### FlowCollector.spec
<sup><sup>[↩ Parent](#flowcollector)</sup></sup>



FlowCollectorSpec defines the desired state of FlowCollector

<table>
    <thead>
        <tr>
            <th>Name</th>
            <th>Type</th>
            <th>Description</th>
            <th>Required</th>
        </tr>
    </thead>
    <tbody><tr>
        <td><b><a href="#flowcollectorspecagent">agent</a></b></td>
        <td>object</td>
        <td>
          AgentConfig is a discriminated union that allows to select either ipfix or ebpf, but does not allow defining both fields.<br/>
          <br/>
            <i>Default</i>: map[type:IPFIX]<br/>
        </td>
        <td>false</td>
      </tr><tr>
        <td><b><a href="#flowcollectorspecclusternetworkoperator">clusterNetworkOperator</a></b></td>
        <td>object</td>
        <td>
          Settings related to the OpenShift Cluster Network Operator, when available.<br/>
        </td>
        <td>false</td>
      </tr><tr>
        <td><b><a href="#flowcollectorspecconsoleplugin">consolePlugin</a></b></td>
        <td>object</td>
        <td>
          Settings related to the OpenShift Console plugin, when available.<br/>
        </td>
        <td>false</td>
      </tr><tr>
        <td><b><a href="#flowcollectorspecflowlogspipeline">flowlogsPipeline</a></b></td>
        <td>object</td>
        <td>
          Settings related to the flowlogs-pipeline component, which collects and enriches the flows, and produces metrics.<br/>
        </td>
        <td>false</td>
      </tr><tr>
        <td><b><a href="#flowcollectorspeckafka">kafka</a></b></td>
        <td>object</td>
        <td>
          Kafka configuration, allowing to use Kafka as a broker as part of the flow collection pipeline. This is a new and experimental feature, not yet recommended to use in production.<br/>
        </td>
        <td>false</td>
      </tr><tr>
        <td><b><a href="#flowcollectorspecloki">loki</a></b></td>
        <td>object</td>
        <td>
          Settings related to the Loki client, used as a flow store.<br/>
        </td>
        <td>false</td>
      </tr><tr>
        <td><b>namespace</b></td>
        <td>string</td>
        <td>
          Namespace where NetObserv pods are deployed. If empty, the namespace of the operator is going to be used.<br/>
        </td>
        <td>false</td>
      </tr><tr>
        <td><b><a href="#flowcollectorspecovnkubernetes">ovnKubernetes</a></b></td>
        <td>object</td>
        <td>
          Settings related to OVN-Kubernetes CNI, when available. This configuration is used when using OVN's IPFIX exports, without OpenShift. When using OpenShift, refer to the `clusterNetworkOperator` property instead.<br/>
        </td>
        <td>false</td>
      </tr></tbody>
</table>


### FlowCollector.spec.agent
<sup><sup>[↩ Parent](#flowcollectorspec)</sup></sup>



AgentConfig is a discriminated union that allows to select either ipfix or ebpf, but does not allow defining both fields.

<table>
    <thead>
        <tr>
            <th>Name</th>
            <th>Type</th>
            <th>Description</th>
            <th>Required</th>
        </tr>
    </thead>
    <tbody><tr>
        <td><b>type</b></td>
        <td>string</td>
        <td>
          Select the flows tracing agent. Possible values are "IPFIX" (default) to use the IPFIX collector, or "EBPF" to use NetObserv eBPF agent. When using IPFIX with OVN-Kubernetes CNI, NetObserv will configure OVN's IPFIX exporter. Other CNIs are not supported, they could work but require manual configuration.<br/>
        </td>
        <td>true</td>
      </tr><tr>
        <td><b><a href="#flowcollectorspecagentebpf">ebpf</a></b></td>
        <td>object</td>
        <td>
          Settings related to eBPF-based flow reporter when the "agent" property is set to "ebpf".<br/>
        </td>
        <td>false</td>
      </tr><tr>
        <td><b><a href="#flowcollectorspecagentipfix">ipfix</a></b></td>
        <td>object</td>
        <td>
          Settings related to IPFIX-based flow reporter when the "agent" property is set to "ipfix".<br/>
        </td>
        <td>false</td>
      </tr></tbody>
</table>


### FlowCollector.spec.agent.ebpf
<sup><sup>[↩ Parent](#flowcollectorspecagent)</sup></sup>



Settings related to eBPF-based flow reporter when the "agent" property is set to "ebpf".

<table>
    <thead>
        <tr>
            <th>Name</th>
            <th>Type</th>
            <th>Description</th>
            <th>Required</th>
        </tr>
    </thead>
    <tbody><tr>
        <td><b>cacheActiveTimeout</b></td>
        <td>string</td>
        <td>
          CacheActiveTimeout is the max period during which the reporter will aggregate flows before sending<br/>
          <br/>
            <i>Default</i>: 5s<br/>
        </td>
        <td>false</td>
      </tr><tr>
        <td><b>cacheMaxFlows</b></td>
        <td>integer</td>
        <td>
          CacheMaxFlows is the max number of flows in an aggregate; when reached, the reporter sends the flows<br/>
          <br/>
            <i>Format</i>: int32<br/>
            <i>Default</i>: 1000<br/>
            <i>Minimum</i>: 1<br/>
        </td>
        <td>false</td>
      </tr><tr>
        <td><b>env</b></td>
        <td>map[string]string</td>
        <td>
          Env allows passing custom environment variables to the NetObserv Agent. Useful for passing some very concrete performance-tuning options (e.g. GOGC, GOMAXPROCS) that shouldn't be publicly exposed as part of the FlowCollector descriptor, as they are only useful in edge debug/support scenarios.<br/>
        </td>
        <td>false</td>
      </tr><tr>
        <td><b>excludeInterfaces</b></td>
        <td>[]string</td>
        <td>
          ExcludeInterfaces contains the interface names that will be excluded from flow tracing. If an entry is enclosed by slashes (e.g. `/br-/`), it will match as regular expression, otherwise it will be matched as a case-sensitive string.<br/>
          <br/>
            <i>Default</i>: [lo]<br/>
        </td>
        <td>false</td>
      </tr><tr>
        <td><b>image</b></td>
        <td>string</td>
        <td>
          Image is the NetObserv Agent image (including domain and tag)<br/>
          <br/>
            <i>Default</i>: quay.io/netobserv/netobserv-ebpf-agent:main<br/>
        </td>
        <td>false</td>
      </tr><tr>
        <td><b>imagePullPolicy</b></td>
        <td>enum</td>
        <td>
          ImagePullPolicy is the Kubernetes pull policy for the image defined above<br/>
          <br/>
            <i>Enum</i>: IfNotPresent, Always, Never<br/>
            <i>Default</i>: IfNotPresent<br/>
        </td>
        <td>false</td>
      </tr><tr>
        <td><b>interfaces</b></td>
        <td>[]string</td>
        <td>
          Interfaces contains the interface names from where flows will be collected. If empty, the agent will fetch all the interfaces in the system, excepting the ones listed in ExcludeInterfaces. If an entry is enclosed by slashes (e.g. `/br-/`), it will match as regular expression, otherwise it will be matched as a case-sensitive string.<br/>
        </td>
        <td>false</td>
      </tr><tr>
        <td><b>logLevel</b></td>
        <td>enum</td>
        <td>
          LogLevel defines the log level for the NetObserv eBPF Agent<br/>
          <br/>
            <i>Enum</i>: trace, debug, info, warn, error, fatal, panic<br/>
            <i>Default</i>: info<br/>
        </td>
        <td>false</td>
      </tr><tr>
        <td><b>privileged</b></td>
        <td>boolean</td>
        <td>
          Privileged mode for the eBPF Agent container. If false, the operator will add the following capabilities to the container, to enable its correct operation: BPF, PERFMON, NET_ADMIN, SYS_RESOURCE.<br/>
        </td>
        <td>false</td>
      </tr><tr>
        <td><b><a href="#flowcollectorspecagentebpfresources">resources</a></b></td>
        <td>object</td>
        <td>
          Compute Resources required by this container. Cannot be updated. More info: https://kubernetes.io/docs/concepts/configuration/manage-resources-containers/<br/>
        </td>
        <td>false</td>
      </tr><tr>
        <td><b>sampling</b></td>
        <td>integer</td>
        <td>
          Sampling is the sampling rate on the reporter. 100 means one flow on 100 is sent. 0 or 1 means disabled.<br/>
          <br/>
            <i>Format</i>: int32<br/>
        </td>
        <td>false</td>
      </tr></tbody>
</table>


### FlowCollector.spec.agent.ebpf.resources
<sup><sup>[↩ Parent](#flowcollectorspecagentebpf)</sup></sup>



Compute Resources required by this container. Cannot be updated. More info: https://kubernetes.io/docs/concepts/configuration/manage-resources-containers/

<table>
    <thead>
        <tr>
            <th>Name</th>
            <th>Type</th>
            <th>Description</th>
            <th>Required</th>
        </tr>
    </thead>
    <tbody><tr>
        <td><b>limits</b></td>
        <td>map[string]int or string</td>
        <td>
          Limits describes the maximum amount of compute resources allowed. More info: https://kubernetes.io/docs/concepts/configuration/manage-resources-containers/<br/>
        </td>
        <td>false</td>
      </tr><tr>
        <td><b>requests</b></td>
        <td>map[string]int or string</td>
        <td>
          Requests describes the minimum amount of compute resources required. If Requests is omitted for a container, it defaults to Limits if that is explicitly specified, otherwise to an implementation-defined value. More info: https://kubernetes.io/docs/concepts/configuration/manage-resources-containers/<br/>
        </td>
        <td>false</td>
      </tr></tbody>
</table>


### FlowCollector.spec.agent.ipfix
<sup><sup>[↩ Parent](#flowcollectorspecagent)</sup></sup>



Settings related to IPFIX-based flow reporter when the "agent" property is set to "ipfix".

<table>
    <thead>
        <tr>
            <th>Name</th>
            <th>Type</th>
            <th>Description</th>
            <th>Required</th>
        </tr>
    </thead>
    <tbody><tr>
        <td><b>cacheActiveTimeout</b></td>
        <td>string</td>
        <td>
          CacheActiveTimeout is the max period during which the reporter will aggregate flows before sending<br/>
          <br/>
            <i>Default</i>: 60s<br/>
        </td>
        <td>false</td>
      </tr><tr>
        <td><b>cacheMaxFlows</b></td>
        <td>integer</td>
        <td>
          CacheMaxFlows is the max number of flows in an aggregate; when reached, the reporter sends the flows<br/>
          <br/>
            <i>Format</i>: int32<br/>
            <i>Default</i>: 100<br/>
            <i>Minimum</i>: 0<br/>
        </td>
        <td>false</td>
      </tr><tr>
        <td><b>sampling</b></td>
        <td>integer</td>
        <td>
          Sampling is the sampling rate on the reporter. 100 means one flow on 100 is sent. 0 means disabled.<br/>
          <br/>
            <i>Format</i>: int32<br/>
            <i>Default</i>: 400<br/>
            <i>Minimum</i>: 0<br/>
        </td>
        <td>false</td>
      </tr></tbody>
</table>


### FlowCollector.spec.clusterNetworkOperator
<sup><sup>[↩ Parent](#flowcollectorspec)</sup></sup>



Settings related to the OpenShift Cluster Network Operator, when available.

<table>
    <thead>
        <tr>
            <th>Name</th>
            <th>Type</th>
            <th>Description</th>
            <th>Required</th>
        </tr>
    </thead>
    <tbody><tr>
        <td><b>namespace</b></td>
        <td>string</td>
        <td>
          Namespace  where the configmap is going to be deployed.<br/>
          <br/>
            <i>Default</i>: openshift-network-operator<br/>
        </td>
        <td>false</td>
      </tr></tbody>
</table>


### FlowCollector.spec.consolePlugin
<sup><sup>[↩ Parent](#flowcollectorspec)</sup></sup>



Settings related to the OpenShift Console plugin, when available.

<table>
    <thead>
        <tr>
            <th>Name</th>
            <th>Type</th>
            <th>Description</th>
            <th>Required</th>
        </tr>
    </thead>
    <tbody><tr>
        <td><b>register</b></td>
        <td>boolean</td>
        <td>
          Automatically register the provided console plugin with the OpenShift Console operator. When set to false, you can still register it manually by editing console.operator.openshift.io/cluster. E.g: oc patch console.operator.openshift.io cluster --type='json' -p '[{"op": "add", "path": "/spec/plugins/-", "value": "network-observability-plugin"}]'<br/>
          <br/>
            <i>Default</i>: true<br/>
        </td>
        <td>true</td>
      </tr><tr>
        <td><b><a href="#flowcollectorspecconsolepluginhpa">hpa</a></b></td>
        <td>object</td>
        <td>
          HPA spec of an horizontal pod autoscaler to set up for the plugin Deployment.<br/>
        </td>
        <td>false</td>
      </tr><tr>
        <td><b>image</b></td>
        <td>string</td>
        <td>
          Image is the plugin image (including domain and tag)<br/>
          <br/>
            <i>Default</i>: quay.io/netobserv/network-observability-console-plugin:main<br/>
        </td>
        <td>false</td>
      </tr><tr>
        <td><b>imagePullPolicy</b></td>
        <td>enum</td>
        <td>
          ImagePullPolicy is the Kubernetes pull policy for the image defined above<br/>
          <br/>
            <i>Enum</i>: IfNotPresent, Always, Never<br/>
            <i>Default</i>: IfNotPresent<br/>
        </td>
        <td>false</td>
      </tr><tr>
        <td><b>logLevel</b></td>
        <td>enum</td>
        <td>
          LogLevel defines the log level for the console plugin backend<br/>
          <br/>
            <i>Enum</i>: trace, debug, info, warn, error, fatal, panic<br/>
            <i>Default</i>: info<br/>
        </td>
        <td>false</td>
      </tr><tr>
        <td><b>port</b></td>
        <td>integer</td>
        <td>
          Port is the plugin service port<br/>
          <br/>
            <i>Format</i>: int32<br/>
            <i>Default</i>: 9001<br/>
            <i>Minimum</i>: 1<br/>
            <i>Maximum</i>: 65535<br/>
        </td>
        <td>false</td>
      </tr><tr>
        <td><b><a href="#flowcollectorspecconsolepluginportnaming">portNaming</a></b></td>
        <td>object</td>
        <td>
          Configuration of the port to service name translation<br/>
          <br/>
            <i>Default</i>: map[enable:true]<br/>
        </td>
        <td>false</td>
      </tr><tr>
        <td><b>replicas</b></td>
        <td>integer</td>
        <td>
          Replicas defines the number of replicas (pods) to start.<br/>
          <br/>
            <i>Format</i>: int32<br/>
            <i>Default</i>: 1<br/>
            <i>Minimum</i>: 0<br/>
        </td>
        <td>false</td>
      </tr><tr>
        <td><b><a href="#flowcollectorspecconsolepluginresources">resources</a></b></td>
        <td>object</td>
        <td>
          Compute Resources required by this container. Cannot be updated. More info: https://kubernetes.io/docs/concepts/configuration/manage-resources-containers/<br/>
          <br/>
            <i>Default</i>: map[limits:map[memory:100Mi] requests:map[cpu:100m memory:50Mi]]<br/>
        </td>
        <td>false</td>
      </tr></tbody>
</table>


### FlowCollector.spec.consolePlugin.hpa
<sup><sup>[↩ Parent](#flowcollectorspecconsoleplugin)</sup></sup>



HPA spec of an horizontal pod autoscaler to set up for the plugin Deployment.

<table>
    <thead>
        <tr>
            <th>Name</th>
            <th>Type</th>
            <th>Description</th>
            <th>Required</th>
        </tr>
    </thead>
    <tbody><tr>
        <td><b>maxReplicas</b></td>
        <td>integer</td>
        <td>
          upper limit for the number of pods that can be set by the autoscaler; cannot be smaller than MinReplicas.<br/>
          <br/>
            <i>Format</i>: int32<br/>
        </td>
        <td>true</td>
      </tr><tr>
        <td><b><a href="#flowcollectorspecconsolepluginhpametricsindex">metrics</a></b></td>
        <td>[]object</td>
        <td>
          Metrics used by the pod autoscaler<br/>
        </td>
        <td>false</td>
      </tr><tr>
        <td><b>minReplicas</b></td>
        <td>integer</td>
        <td>
          minReplicas is the lower limit for the number of replicas to which the autoscaler can scale down.  It defaults to 1 pod.  minReplicas is allowed to be 0 if the alpha feature gate HPAScaleToZero is enabled and at least one Object or External metric is configured.  Scaling is active as long as at least one metric value is available.<br/>
          <br/>
            <i>Format</i>: int32<br/>
        </td>
        <td>false</td>
      </tr></tbody>
</table>


### FlowCollector.spec.consolePlugin.hpa.metrics[index]
<sup><sup>[↩ Parent](#flowcollectorspecconsolepluginhpa)</sup></sup>



MetricSpec specifies how to scale based on a single metric (only `type` and one other matching field should be set at once).

<table>
    <thead>
        <tr>
            <th>Name</th>
            <th>Type</th>
            <th>Description</th>
            <th>Required</th>
        </tr>
    </thead>
    <tbody><tr>
        <td><b>type</b></td>
        <td>string</td>
        <td>
          type is the type of metric source.  It should be one of "ContainerResource", "External", "Object", "Pods" or "Resource", each mapping to a matching field in the object. Note: "ContainerResource" type is available on when the feature-gate HPAContainerMetrics is enabled<br/>
        </td>
        <td>true</td>
      </tr><tr>
        <td><b><a href="#flowcollectorspecconsolepluginhpametricsindexcontainerresource">containerResource</a></b></td>
        <td>object</td>
        <td>
          container resource refers to a resource metric (such as those specified in requests and limits) known to Kubernetes describing a single container in each pod of the current scale target (e.g. CPU or memory). Such metrics are built in to Kubernetes, and have special scaling options on top of those available to normal per-pod metrics using the "pods" source. This is an alpha feature and can be enabled by the HPAContainerMetrics feature flag.<br/>
        </td>
        <td>false</td>
      </tr><tr>
        <td><b><a href="#flowcollectorspecconsolepluginhpametricsindexexternal">external</a></b></td>
        <td>object</td>
        <td>
          external refers to a global metric that is not associated with any Kubernetes object. It allows autoscaling based on information coming from components running outside of cluster (for example length of queue in cloud messaging service, or QPS from loadbalancer running outside of cluster).<br/>
        </td>
        <td>false</td>
      </tr><tr>
        <td><b><a href="#flowcollectorspecconsolepluginhpametricsindexobject">object</a></b></td>
        <td>object</td>
        <td>
          object refers to a metric describing a single kubernetes object (for example, hits-per-second on an Ingress object).<br/>
        </td>
        <td>false</td>
      </tr><tr>
        <td><b><a href="#flowcollectorspecconsolepluginhpametricsindexpods">pods</a></b></td>
        <td>object</td>
        <td>
          pods refers to a metric describing each pod in the current scale target (for example, transactions-processed-per-second).  The values will be averaged together before being compared to the target value.<br/>
        </td>
        <td>false</td>
      </tr><tr>
        <td><b><a href="#flowcollectorspecconsolepluginhpametricsindexresource">resource</a></b></td>
        <td>object</td>
        <td>
          resource refers to a resource metric (such as those specified in requests and limits) known to Kubernetes describing each pod in the current scale target (e.g. CPU or memory). Such metrics are built in to Kubernetes, and have special scaling options on top of those available to normal per-pod metrics using the "pods" source.<br/>
        </td>
        <td>false</td>
      </tr></tbody>
</table>


### FlowCollector.spec.consolePlugin.hpa.metrics[index].containerResource
<sup><sup>[↩ Parent](#flowcollectorspecconsolepluginhpametricsindex)</sup></sup>



container resource refers to a resource metric (such as those specified in requests and limits) known to Kubernetes describing a single container in each pod of the current scale target (e.g. CPU or memory). Such metrics are built in to Kubernetes, and have special scaling options on top of those available to normal per-pod metrics using the "pods" source. This is an alpha feature and can be enabled by the HPAContainerMetrics feature flag.

<table>
    <thead>
        <tr>
            <th>Name</th>
            <th>Type</th>
            <th>Description</th>
            <th>Required</th>
        </tr>
    </thead>
    <tbody><tr>
        <td><b>container</b></td>
        <td>string</td>
        <td>
          container is the name of the container in the pods of the scaling target<br/>
        </td>
        <td>true</td>
      </tr><tr>
        <td><b>name</b></td>
        <td>string</td>
        <td>
          name is the name of the resource in question.<br/>
        </td>
        <td>true</td>
      </tr><tr>
        <td><b><a href="#flowcollectorspecconsolepluginhpametricsindexcontainerresourcetarget">target</a></b></td>
        <td>object</td>
        <td>
          target specifies the target value for the given metric<br/>
        </td>
        <td>true</td>
      </tr></tbody>
</table>


### FlowCollector.spec.consolePlugin.hpa.metrics[index].containerResource.target
<sup><sup>[↩ Parent](#flowcollectorspecconsolepluginhpametricsindexcontainerresource)</sup></sup>



target specifies the target value for the given metric

<table>
    <thead>
        <tr>
            <th>Name</th>
            <th>Type</th>
            <th>Description</th>
            <th>Required</th>
        </tr>
    </thead>
    <tbody><tr>
        <td><b>type</b></td>
        <td>string</td>
        <td>
          type represents whether the metric type is Utilization, Value, or AverageValue<br/>
        </td>
        <td>true</td>
      </tr><tr>
        <td><b>averageUtilization</b></td>
        <td>integer</td>
        <td>
          averageUtilization is the target value of the average of the resource metric across all relevant pods, represented as a percentage of the requested value of the resource for the pods. Currently only valid for Resource metric source type<br/>
          <br/>
            <i>Format</i>: int32<br/>
        </td>
        <td>false</td>
      </tr><tr>
        <td><b>averageValue</b></td>
        <td>int or string</td>
        <td>
          averageValue is the target value of the average of the metric across all relevant pods (as a quantity)<br/>
        </td>
        <td>false</td>
      </tr><tr>
        <td><b>value</b></td>
        <td>int or string</td>
        <td>
          value is the target value of the metric (as a quantity).<br/>
        </td>
        <td>false</td>
      </tr></tbody>
</table>


### FlowCollector.spec.consolePlugin.hpa.metrics[index].external
<sup><sup>[↩ Parent](#flowcollectorspecconsolepluginhpametricsindex)</sup></sup>



external refers to a global metric that is not associated with any Kubernetes object. It allows autoscaling based on information coming from components running outside of cluster (for example length of queue in cloud messaging service, or QPS from loadbalancer running outside of cluster).

<table>
    <thead>
        <tr>
            <th>Name</th>
            <th>Type</th>
            <th>Description</th>
            <th>Required</th>
        </tr>
    </thead>
    <tbody><tr>
        <td><b><a href="#flowcollectorspecconsolepluginhpametricsindexexternalmetric">metric</a></b></td>
        <td>object</td>
        <td>
          metric identifies the target metric by name and selector<br/>
        </td>
        <td>true</td>
      </tr><tr>
        <td><b><a href="#flowcollectorspecconsolepluginhpametricsindexexternaltarget">target</a></b></td>
        <td>object</td>
        <td>
          target specifies the target value for the given metric<br/>
        </td>
        <td>true</td>
      </tr></tbody>
</table>


### FlowCollector.spec.consolePlugin.hpa.metrics[index].external.metric
<sup><sup>[↩ Parent](#flowcollectorspecconsolepluginhpametricsindexexternal)</sup></sup>



metric identifies the target metric by name and selector

<table>
    <thead>
        <tr>
            <th>Name</th>
            <th>Type</th>
            <th>Description</th>
            <th>Required</th>
        </tr>
    </thead>
    <tbody><tr>
        <td><b>name</b></td>
        <td>string</td>
        <td>
          name is the name of the given metric<br/>
        </td>
        <td>true</td>
      </tr><tr>
        <td><b><a href="#flowcollectorspecconsolepluginhpametricsindexexternalmetricselector">selector</a></b></td>
        <td>object</td>
        <td>
          selector is the string-encoded form of a standard kubernetes label selector for the given metric When set, it is passed as an additional parameter to the metrics server for more specific metrics scoping. When unset, just the metricName will be used to gather metrics.<br/>
        </td>
        <td>false</td>
      </tr></tbody>
</table>


### FlowCollector.spec.consolePlugin.hpa.metrics[index].external.metric.selector
<sup><sup>[↩ Parent](#flowcollectorspecconsolepluginhpametricsindexexternalmetric)</sup></sup>



selector is the string-encoded form of a standard kubernetes label selector for the given metric When set, it is passed as an additional parameter to the metrics server for more specific metrics scoping. When unset, just the metricName will be used to gather metrics.

<table>
    <thead>
        <tr>
            <th>Name</th>
            <th>Type</th>
            <th>Description</th>
            <th>Required</th>
        </tr>
    </thead>
    <tbody><tr>
        <td><b><a href="#flowcollectorspecconsolepluginhpametricsindexexternalmetricselectormatchexpressionsindex">matchExpressions</a></b></td>
        <td>[]object</td>
        <td>
          matchExpressions is a list of label selector requirements. The requirements are ANDed.<br/>
        </td>
        <td>false</td>
      </tr><tr>
        <td><b>matchLabels</b></td>
        <td>map[string]string</td>
        <td>
          matchLabels is a map of {key,value} pairs. A single {key,value} in the matchLabels map is equivalent to an element of matchExpressions, whose key field is "key", the operator is "In", and the values array contains only "value". The requirements are ANDed.<br/>
        </td>
        <td>false</td>
      </tr></tbody>
</table>


### FlowCollector.spec.consolePlugin.hpa.metrics[index].external.metric.selector.matchExpressions[index]
<sup><sup>[↩ Parent](#flowcollectorspecconsolepluginhpametricsindexexternalmetricselector)</sup></sup>



A label selector requirement is a selector that contains values, a key, and an operator that relates the key and values.

<table>
    <thead>
        <tr>
            <th>Name</th>
            <th>Type</th>
            <th>Description</th>
            <th>Required</th>
        </tr>
    </thead>
    <tbody><tr>
        <td><b>key</b></td>
        <td>string</td>
        <td>
          key is the label key that the selector applies to.<br/>
        </td>
        <td>true</td>
      </tr><tr>
        <td><b>operator</b></td>
        <td>string</td>
        <td>
          operator represents a key's relationship to a set of values. Valid operators are In, NotIn, Exists and DoesNotExist.<br/>
        </td>
        <td>true</td>
      </tr><tr>
        <td><b>values</b></td>
        <td>[]string</td>
        <td>
          values is an array of string values. If the operator is In or NotIn, the values array must be non-empty. If the operator is Exists or DoesNotExist, the values array must be empty. This array is replaced during a strategic merge patch.<br/>
        </td>
        <td>false</td>
      </tr></tbody>
</table>


### FlowCollector.spec.consolePlugin.hpa.metrics[index].external.target
<sup><sup>[↩ Parent](#flowcollectorspecconsolepluginhpametricsindexexternal)</sup></sup>



target specifies the target value for the given metric

<table>
    <thead>
        <tr>
            <th>Name</th>
            <th>Type</th>
            <th>Description</th>
            <th>Required</th>
        </tr>
    </thead>
    <tbody><tr>
        <td><b>type</b></td>
        <td>string</td>
        <td>
          type represents whether the metric type is Utilization, Value, or AverageValue<br/>
        </td>
        <td>true</td>
      </tr><tr>
        <td><b>averageUtilization</b></td>
        <td>integer</td>
        <td>
          averageUtilization is the target value of the average of the resource metric across all relevant pods, represented as a percentage of the requested value of the resource for the pods. Currently only valid for Resource metric source type<br/>
          <br/>
            <i>Format</i>: int32<br/>
        </td>
        <td>false</td>
      </tr><tr>
        <td><b>averageValue</b></td>
        <td>int or string</td>
        <td>
          averageValue is the target value of the average of the metric across all relevant pods (as a quantity)<br/>
        </td>
        <td>false</td>
      </tr><tr>
        <td><b>value</b></td>
        <td>int or string</td>
        <td>
          value is the target value of the metric (as a quantity).<br/>
        </td>
        <td>false</td>
      </tr></tbody>
</table>


### FlowCollector.spec.consolePlugin.hpa.metrics[index].object
<sup><sup>[↩ Parent](#flowcollectorspecconsolepluginhpametricsindex)</sup></sup>



object refers to a metric describing a single kubernetes object (for example, hits-per-second on an Ingress object).

<table>
    <thead>
        <tr>
            <th>Name</th>
            <th>Type</th>
            <th>Description</th>
            <th>Required</th>
        </tr>
    </thead>
    <tbody><tr>
        <td><b><a href="#flowcollectorspecconsolepluginhpametricsindexobjectdescribedobject">describedObject</a></b></td>
        <td>object</td>
        <td>
          CrossVersionObjectReference contains enough information to let you identify the referred resource.<br/>
        </td>
        <td>true</td>
      </tr><tr>
        <td><b><a href="#flowcollectorspecconsolepluginhpametricsindexobjectmetric">metric</a></b></td>
        <td>object</td>
        <td>
          metric identifies the target metric by name and selector<br/>
        </td>
        <td>true</td>
      </tr><tr>
        <td><b><a href="#flowcollectorspecconsolepluginhpametricsindexobjecttarget">target</a></b></td>
        <td>object</td>
        <td>
          target specifies the target value for the given metric<br/>
        </td>
        <td>true</td>
      </tr></tbody>
</table>


### FlowCollector.spec.consolePlugin.hpa.metrics[index].object.describedObject
<sup><sup>[↩ Parent](#flowcollectorspecconsolepluginhpametricsindexobject)</sup></sup>



CrossVersionObjectReference contains enough information to let you identify the referred resource.

<table>
    <thead>
        <tr>
            <th>Name</th>
            <th>Type</th>
            <th>Description</th>
            <th>Required</th>
        </tr>
    </thead>
    <tbody><tr>
        <td><b>kind</b></td>
        <td>string</td>
        <td>
          Kind of the referent; More info: https://git.k8s.io/community/contributors/devel/sig-architecture/api-conventions.md#types-kinds"<br/>
        </td>
        <td>true</td>
      </tr><tr>
        <td><b>name</b></td>
        <td>string</td>
        <td>
          Name of the referent; More info: http://kubernetes.io/docs/user-guide/identifiers#names<br/>
        </td>
        <td>true</td>
      </tr><tr>
        <td><b>apiVersion</b></td>
        <td>string</td>
        <td>
          API version of the referent<br/>
        </td>
        <td>false</td>
      </tr></tbody>
</table>


### FlowCollector.spec.consolePlugin.hpa.metrics[index].object.metric
<sup><sup>[↩ Parent](#flowcollectorspecconsolepluginhpametricsindexobject)</sup></sup>



metric identifies the target metric by name and selector

<table>
    <thead>
        <tr>
            <th>Name</th>
            <th>Type</th>
            <th>Description</th>
            <th>Required</th>
        </tr>
    </thead>
    <tbody><tr>
        <td><b>name</b></td>
        <td>string</td>
        <td>
          name is the name of the given metric<br/>
        </td>
        <td>true</td>
      </tr><tr>
        <td><b><a href="#flowcollectorspecconsolepluginhpametricsindexobjectmetricselector">selector</a></b></td>
        <td>object</td>
        <td>
          selector is the string-encoded form of a standard kubernetes label selector for the given metric When set, it is passed as an additional parameter to the metrics server for more specific metrics scoping. When unset, just the metricName will be used to gather metrics.<br/>
        </td>
        <td>false</td>
      </tr></tbody>
</table>


### FlowCollector.spec.consolePlugin.hpa.metrics[index].object.metric.selector
<sup><sup>[↩ Parent](#flowcollectorspecconsolepluginhpametricsindexobjectmetric)</sup></sup>



selector is the string-encoded form of a standard kubernetes label selector for the given metric When set, it is passed as an additional parameter to the metrics server for more specific metrics scoping. When unset, just the metricName will be used to gather metrics.

<table>
    <thead>
        <tr>
            <th>Name</th>
            <th>Type</th>
            <th>Description</th>
            <th>Required</th>
        </tr>
    </thead>
    <tbody><tr>
        <td><b><a href="#flowcollectorspecconsolepluginhpametricsindexobjectmetricselectormatchexpressionsindex">matchExpressions</a></b></td>
        <td>[]object</td>
        <td>
          matchExpressions is a list of label selector requirements. The requirements are ANDed.<br/>
        </td>
        <td>false</td>
      </tr><tr>
        <td><b>matchLabels</b></td>
        <td>map[string]string</td>
        <td>
          matchLabels is a map of {key,value} pairs. A single {key,value} in the matchLabels map is equivalent to an element of matchExpressions, whose key field is "key", the operator is "In", and the values array contains only "value". The requirements are ANDed.<br/>
        </td>
        <td>false</td>
      </tr></tbody>
</table>


### FlowCollector.spec.consolePlugin.hpa.metrics[index].object.metric.selector.matchExpressions[index]
<sup><sup>[↩ Parent](#flowcollectorspecconsolepluginhpametricsindexobjectmetricselector)</sup></sup>



A label selector requirement is a selector that contains values, a key, and an operator that relates the key and values.

<table>
    <thead>
        <tr>
            <th>Name</th>
            <th>Type</th>
            <th>Description</th>
            <th>Required</th>
        </tr>
    </thead>
    <tbody><tr>
        <td><b>key</b></td>
        <td>string</td>
        <td>
          key is the label key that the selector applies to.<br/>
        </td>
        <td>true</td>
      </tr><tr>
        <td><b>operator</b></td>
        <td>string</td>
        <td>
          operator represents a key's relationship to a set of values. Valid operators are In, NotIn, Exists and DoesNotExist.<br/>
        </td>
        <td>true</td>
      </tr><tr>
        <td><b>values</b></td>
        <td>[]string</td>
        <td>
          values is an array of string values. If the operator is In or NotIn, the values array must be non-empty. If the operator is Exists or DoesNotExist, the values array must be empty. This array is replaced during a strategic merge patch.<br/>
        </td>
        <td>false</td>
      </tr></tbody>
</table>


### FlowCollector.spec.consolePlugin.hpa.metrics[index].object.target
<sup><sup>[↩ Parent](#flowcollectorspecconsolepluginhpametricsindexobject)</sup></sup>



target specifies the target value for the given metric

<table>
    <thead>
        <tr>
            <th>Name</th>
            <th>Type</th>
            <th>Description</th>
            <th>Required</th>
        </tr>
    </thead>
    <tbody><tr>
        <td><b>type</b></td>
        <td>string</td>
        <td>
          type represents whether the metric type is Utilization, Value, or AverageValue<br/>
        </td>
        <td>true</td>
      </tr><tr>
        <td><b>averageUtilization</b></td>
        <td>integer</td>
        <td>
          averageUtilization is the target value of the average of the resource metric across all relevant pods, represented as a percentage of the requested value of the resource for the pods. Currently only valid for Resource metric source type<br/>
          <br/>
            <i>Format</i>: int32<br/>
        </td>
        <td>false</td>
      </tr><tr>
        <td><b>averageValue</b></td>
        <td>int or string</td>
        <td>
          averageValue is the target value of the average of the metric across all relevant pods (as a quantity)<br/>
        </td>
        <td>false</td>
      </tr><tr>
        <td><b>value</b></td>
        <td>int or string</td>
        <td>
          value is the target value of the metric (as a quantity).<br/>
        </td>
        <td>false</td>
      </tr></tbody>
</table>


### FlowCollector.spec.consolePlugin.hpa.metrics[index].pods
<sup><sup>[↩ Parent](#flowcollectorspecconsolepluginhpametricsindex)</sup></sup>



pods refers to a metric describing each pod in the current scale target (for example, transactions-processed-per-second).  The values will be averaged together before being compared to the target value.

<table>
    <thead>
        <tr>
            <th>Name</th>
            <th>Type</th>
            <th>Description</th>
            <th>Required</th>
        </tr>
    </thead>
    <tbody><tr>
        <td><b><a href="#flowcollectorspecconsolepluginhpametricsindexpodsmetric">metric</a></b></td>
        <td>object</td>
        <td>
          metric identifies the target metric by name and selector<br/>
        </td>
        <td>true</td>
      </tr><tr>
        <td><b><a href="#flowcollectorspecconsolepluginhpametricsindexpodstarget">target</a></b></td>
        <td>object</td>
        <td>
          target specifies the target value for the given metric<br/>
        </td>
        <td>true</td>
      </tr></tbody>
</table>


### FlowCollector.spec.consolePlugin.hpa.metrics[index].pods.metric
<sup><sup>[↩ Parent](#flowcollectorspecconsolepluginhpametricsindexpods)</sup></sup>



metric identifies the target metric by name and selector

<table>
    <thead>
        <tr>
            <th>Name</th>
            <th>Type</th>
            <th>Description</th>
            <th>Required</th>
        </tr>
    </thead>
    <tbody><tr>
        <td><b>name</b></td>
        <td>string</td>
        <td>
          name is the name of the given metric<br/>
        </td>
        <td>true</td>
      </tr><tr>
        <td><b><a href="#flowcollectorspecconsolepluginhpametricsindexpodsmetricselector">selector</a></b></td>
        <td>object</td>
        <td>
          selector is the string-encoded form of a standard kubernetes label selector for the given metric When set, it is passed as an additional parameter to the metrics server for more specific metrics scoping. When unset, just the metricName will be used to gather metrics.<br/>
        </td>
        <td>false</td>
      </tr></tbody>
</table>


### FlowCollector.spec.consolePlugin.hpa.metrics[index].pods.metric.selector
<sup><sup>[↩ Parent](#flowcollectorspecconsolepluginhpametricsindexpodsmetric)</sup></sup>



selector is the string-encoded form of a standard kubernetes label selector for the given metric When set, it is passed as an additional parameter to the metrics server for more specific metrics scoping. When unset, just the metricName will be used to gather metrics.

<table>
    <thead>
        <tr>
            <th>Name</th>
            <th>Type</th>
            <th>Description</th>
            <th>Required</th>
        </tr>
    </thead>
    <tbody><tr>
        <td><b><a href="#flowcollectorspecconsolepluginhpametricsindexpodsmetricselectormatchexpressionsindex">matchExpressions</a></b></td>
        <td>[]object</td>
        <td>
          matchExpressions is a list of label selector requirements. The requirements are ANDed.<br/>
        </td>
        <td>false</td>
      </tr><tr>
        <td><b>matchLabels</b></td>
        <td>map[string]string</td>
        <td>
          matchLabels is a map of {key,value} pairs. A single {key,value} in the matchLabels map is equivalent to an element of matchExpressions, whose key field is "key", the operator is "In", and the values array contains only "value". The requirements are ANDed.<br/>
        </td>
        <td>false</td>
      </tr></tbody>
</table>


### FlowCollector.spec.consolePlugin.hpa.metrics[index].pods.metric.selector.matchExpressions[index]
<sup><sup>[↩ Parent](#flowcollectorspecconsolepluginhpametricsindexpodsmetricselector)</sup></sup>



A label selector requirement is a selector that contains values, a key, and an operator that relates the key and values.

<table>
    <thead>
        <tr>
            <th>Name</th>
            <th>Type</th>
            <th>Description</th>
            <th>Required</th>
        </tr>
    </thead>
    <tbody><tr>
        <td><b>key</b></td>
        <td>string</td>
        <td>
          key is the label key that the selector applies to.<br/>
        </td>
        <td>true</td>
      </tr><tr>
        <td><b>operator</b></td>
        <td>string</td>
        <td>
          operator represents a key's relationship to a set of values. Valid operators are In, NotIn, Exists and DoesNotExist.<br/>
        </td>
        <td>true</td>
      </tr><tr>
        <td><b>values</b></td>
        <td>[]string</td>
        <td>
          values is an array of string values. If the operator is In or NotIn, the values array must be non-empty. If the operator is Exists or DoesNotExist, the values array must be empty. This array is replaced during a strategic merge patch.<br/>
        </td>
        <td>false</td>
      </tr></tbody>
</table>


### FlowCollector.spec.consolePlugin.hpa.metrics[index].pods.target
<sup><sup>[↩ Parent](#flowcollectorspecconsolepluginhpametricsindexpods)</sup></sup>



target specifies the target value for the given metric

<table>
    <thead>
        <tr>
            <th>Name</th>
            <th>Type</th>
            <th>Description</th>
            <th>Required</th>
        </tr>
    </thead>
    <tbody><tr>
        <td><b>type</b></td>
        <td>string</td>
        <td>
          type represents whether the metric type is Utilization, Value, or AverageValue<br/>
        </td>
        <td>true</td>
      </tr><tr>
        <td><b>averageUtilization</b></td>
        <td>integer</td>
        <td>
          averageUtilization is the target value of the average of the resource metric across all relevant pods, represented as a percentage of the requested value of the resource for the pods. Currently only valid for Resource metric source type<br/>
          <br/>
            <i>Format</i>: int32<br/>
        </td>
        <td>false</td>
      </tr><tr>
        <td><b>averageValue</b></td>
        <td>int or string</td>
        <td>
          averageValue is the target value of the average of the metric across all relevant pods (as a quantity)<br/>
        </td>
        <td>false</td>
      </tr><tr>
        <td><b>value</b></td>
        <td>int or string</td>
        <td>
          value is the target value of the metric (as a quantity).<br/>
        </td>
        <td>false</td>
      </tr></tbody>
</table>


### FlowCollector.spec.consolePlugin.hpa.metrics[index].resource
<sup><sup>[↩ Parent](#flowcollectorspecconsolepluginhpametricsindex)</sup></sup>



resource refers to a resource metric (such as those specified in requests and limits) known to Kubernetes describing each pod in the current scale target (e.g. CPU or memory). Such metrics are built in to Kubernetes, and have special scaling options on top of those available to normal per-pod metrics using the "pods" source.

<table>
    <thead>
        <tr>
            <th>Name</th>
            <th>Type</th>
            <th>Description</th>
            <th>Required</th>
        </tr>
    </thead>
    <tbody><tr>
        <td><b>name</b></td>
        <td>string</td>
        <td>
          name is the name of the resource in question.<br/>
        </td>
        <td>true</td>
      </tr><tr>
        <td><b><a href="#flowcollectorspecconsolepluginhpametricsindexresourcetarget">target</a></b></td>
        <td>object</td>
        <td>
          target specifies the target value for the given metric<br/>
        </td>
        <td>true</td>
      </tr></tbody>
</table>


### FlowCollector.spec.consolePlugin.hpa.metrics[index].resource.target
<sup><sup>[↩ Parent](#flowcollectorspecconsolepluginhpametricsindexresource)</sup></sup>



target specifies the target value for the given metric

<table>
    <thead>
        <tr>
            <th>Name</th>
            <th>Type</th>
            <th>Description</th>
            <th>Required</th>
        </tr>
    </thead>
    <tbody><tr>
        <td><b>type</b></td>
        <td>string</td>
        <td>
          type represents whether the metric type is Utilization, Value, or AverageValue<br/>
        </td>
        <td>true</td>
      </tr><tr>
        <td><b>averageUtilization</b></td>
        <td>integer</td>
        <td>
          averageUtilization is the target value of the average of the resource metric across all relevant pods, represented as a percentage of the requested value of the resource for the pods. Currently only valid for Resource metric source type<br/>
          <br/>
            <i>Format</i>: int32<br/>
        </td>
        <td>false</td>
      </tr><tr>
        <td><b>averageValue</b></td>
        <td>int or string</td>
        <td>
          averageValue is the target value of the average of the metric across all relevant pods (as a quantity)<br/>
        </td>
        <td>false</td>
      </tr><tr>
        <td><b>value</b></td>
        <td>int or string</td>
        <td>
          value is the target value of the metric (as a quantity).<br/>
        </td>
        <td>false</td>
      </tr></tbody>
</table>


### FlowCollector.spec.consolePlugin.portNaming
<sup><sup>[↩ Parent](#flowcollectorspecconsoleplugin)</sup></sup>



Configuration of the port to service name translation

<table>
    <thead>
        <tr>
            <th>Name</th>
            <th>Type</th>
            <th>Description</th>
            <th>Required</th>
        </tr>
    </thead>
    <tbody><tr>
        <td><b>enable</b></td>
        <td>boolean</td>
        <td>
          Should this feature be enabled<br/>
          <br/>
            <i>Default</i>: true<br/>
        </td>
        <td>false</td>
      </tr><tr>
        <td><b>portNames</b></td>
        <td>map[string]string</td>
        <td>
          Additional port name to use in the console E.g. portNames: {"3100": "loki"}<br/>
        </td>
        <td>false</td>
      </tr></tbody>
</table>


### FlowCollector.spec.consolePlugin.resources
<sup><sup>[↩ Parent](#flowcollectorspecconsoleplugin)</sup></sup>



Compute Resources required by this container. Cannot be updated. More info: https://kubernetes.io/docs/concepts/configuration/manage-resources-containers/

<table>
    <thead>
        <tr>
            <th>Name</th>
            <th>Type</th>
            <th>Description</th>
            <th>Required</th>
        </tr>
    </thead>
    <tbody><tr>
        <td><b>limits</b></td>
        <td>map[string]int or string</td>
        <td>
          Limits describes the maximum amount of compute resources allowed. More info: https://kubernetes.io/docs/concepts/configuration/manage-resources-containers/<br/>
        </td>
        <td>false</td>
      </tr><tr>
        <td><b>requests</b></td>
        <td>map[string]int or string</td>
        <td>
          Requests describes the minimum amount of compute resources required. If Requests is omitted for a container, it defaults to Limits if that is explicitly specified, otherwise to an implementation-defined value. More info: https://kubernetes.io/docs/concepts/configuration/manage-resources-containers/<br/>
        </td>
        <td>false</td>
      </tr></tbody>
</table>


### FlowCollector.spec.flowlogsPipeline
<sup><sup>[↩ Parent](#flowcollectorspec)</sup></sup>



Settings related to the flowlogs-pipeline component, which collects and enriches the flows, and produces metrics.

<table>
    <thead>
        <tr>
            <th>Name</th>
            <th>Type</th>
            <th>Description</th>
            <th>Required</th>
        </tr>
    </thead>
    <tbody><tr>
        <td><b>dropUnusedFields</b></td>
        <td>boolean</td>
        <td>
          Set true to drop fields that are known to be unused by OVS, in order to save storage space.<br/>
          <br/>
            <i>Default</i>: true<br/>
        </td>
        <td>false</td>
      </tr><tr>
        <td><b>enableKubeProbes</b></td>
        <td>boolean</td>
        <td>
          EnableKubeProbes is a flag to enable or disable Kubernetes liveness/readiness probes<br/>
          <br/>
            <i>Default</i>: true<br/>
        </td>
        <td>false</td>
      </tr><tr>
        <td><b>healthPort</b></td>
        <td>integer</td>
        <td>
          HealthPort is a collector HTTP port in the Pod that exposes the health check API<br/>
          <br/>
            <i>Format</i>: int32<br/>
            <i>Default</i>: 8080<br/>
            <i>Minimum</i>: 1<br/>
            <i>Maximum</i>: 65535<br/>
        </td>
        <td>false</td>
      </tr><tr>
        <td><b><a href="#flowcollectorspecflowlogspipelinehpa">hpa</a></b></td>
        <td>object</td>
        <td>
          HPA spec of an horizontal pod autoscaler to set up for the collector Deployment. Ignored for DaemonSet.<br/>
        </td>
        <td>false</td>
      </tr><tr>
        <td><b>ignoreMetrics</b></td>
        <td>[]string</td>
        <td>
          IgnoreMetrics is a list of tags to specify which metrics to ignore<br/>
          <br/>
            <i>Default</i>: [lo]<br/>
        </td>
        <td>false</td>
      </tr><tr>
        <td><b>image</b></td>
        <td>string</td>
        <td>
          Image is the collector image (including domain and tag)<br/>
          <br/>
            <i>Default</i>: quay.io/netobserv/flowlogs-pipeline:main<br/>
        </td>
        <td>false</td>
      </tr><tr>
        <td><b>imagePullPolicy</b></td>
        <td>enum</td>
        <td>
          ImagePullPolicy is the Kubernetes pull policy for the image defined above<br/>
          <br/>
            <i>Enum</i>: IfNotPresent, Always, Never<br/>
            <i>Default</i>: IfNotPresent<br/>
        </td>
        <td>false</td>
      </tr><tr>
        <td><b>kind</b></td>
        <td>enum</td>
        <td>
          Kind is the workload kind, either DaemonSet or Deployment. When DaemonSet is used, each pod will receive flows from the node it is running on. When Deployment is used, the flows traffic received from nodes will be load-balanced. Note that in such a case, the number of replicas should be less or equal to the number of nodes, as extra-pods would be unused due to session affinity with the node IP. When using Kafka, this option only affects the flowlogs-pipeline ingester, not the transformer.<br/>
          <br/>
            <i>Enum</i>: DaemonSet, Deployment<br/>
            <i>Default</i>: DaemonSet<br/>
        </td>
        <td>false</td>
      </tr><tr>
        <td><b>logLevel</b></td>
        <td>enum</td>
        <td>
          LogLevel defines the log level for the collector runtime<br/>
          <br/>
            <i>Enum</i>: trace, debug, info, warn, error, fatal, panic<br/>
            <i>Default</i>: info<br/>
        </td>
        <td>false</td>
      </tr><tr>
        <td><b>port</b></td>
        <td>integer</td>
        <td>
          Port is the collector port: either a service port for Deployment kind, or host port for DaemonSet kind By conventions, some value are not authorized port must not be below 1024 and must not equal this values: 4789,6081,500, and 4500<br/>
          <br/>
            <i>Format</i>: int32<br/>
            <i>Default</i>: 2055<br/>
            <i>Minimum</i>: 1025<br/>
            <i>Maximum</i>: 65535<br/>
        </td>
        <td>false</td>
      </tr><tr>
        <td><b>prometheusPort</b></td>
        <td>integer</td>
        <td>
          PrometheusPort is the prometheus HTTP port: this port exposes prometheus metrics<br/>
          <br/>
            <i>Format</i>: int32<br/>
            <i>Default</i>: 9090<br/>
            <i>Minimum</i>: 1<br/>
            <i>Maximum</i>: 65535<br/>
        </td>
        <td>false</td>
      </tr><tr>
        <td><b>replicas</b></td>
        <td>integer</td>
        <td>
          Replicas defines the number of replicas (pods) to start for Deployment kind. Ignored for DaemonSet.<br/>
          <br/>
            <i>Format</i>: int32<br/>
            <i>Default</i>: 1<br/>
            <i>Minimum</i>: 0<br/>
        </td>
        <td>false</td>
      </tr><tr>
        <td><b><a href="#flowcollectorspecflowlogspipelineresources">resources</a></b></td>
        <td>object</td>
        <td>
          Compute Resources required by this container. Cannot be updated. More info: https://kubernetes.io/docs/concepts/configuration/manage-resources-containers/<br/>
          <br/>
            <i>Default</i>: map[limits:map[memory:300Mi] requests:map[cpu:100m memory:100Mi]]<br/>
        </td>
        <td>false</td>
      </tr></tbody>
</table>


### FlowCollector.spec.flowlogsPipeline.hpa
<sup><sup>[↩ Parent](#flowcollectorspecflowlogspipeline)</sup></sup>



HPA spec of an horizontal pod autoscaler to set up for the collector Deployment. Ignored for DaemonSet.

<table>
    <thead>
        <tr>
            <th>Name</th>
            <th>Type</th>
            <th>Description</th>
            <th>Required</th>
        </tr>
    </thead>
    <tbody><tr>
        <td><b>maxReplicas</b></td>
        <td>integer</td>
        <td>
          upper limit for the number of pods that can be set by the autoscaler; cannot be smaller than MinReplicas.<br/>
          <br/>
            <i>Format</i>: int32<br/>
        </td>
        <td>true</td>
      </tr><tr>
        <td><b><a href="#flowcollectorspecflowlogspipelinehpametricsindex">metrics</a></b></td>
        <td>[]object</td>
        <td>
          Metrics used by the pod autoscaler<br/>
        </td>
        <td>false</td>
      </tr><tr>
        <td><b>minReplicas</b></td>
        <td>integer</td>
        <td>
          minReplicas is the lower limit for the number of replicas to which the autoscaler can scale down.  It defaults to 1 pod.  minReplicas is allowed to be 0 if the alpha feature gate HPAScaleToZero is enabled and at least one Object or External metric is configured.  Scaling is active as long as at least one metric value is available.<br/>
          <br/>
            <i>Format</i>: int32<br/>
        </td>
        <td>false</td>
      </tr></tbody>
</table>


### FlowCollector.spec.flowlogsPipeline.hpa.metrics[index]
<sup><sup>[↩ Parent](#flowcollectorspecflowlogspipelinehpa)</sup></sup>



MetricSpec specifies how to scale based on a single metric (only `type` and one other matching field should be set at once).

<table>
    <thead>
        <tr>
            <th>Name</th>
            <th>Type</th>
            <th>Description</th>
            <th>Required</th>
        </tr>
    </thead>
    <tbody><tr>
        <td><b>type</b></td>
        <td>string</td>
        <td>
          type is the type of metric source.  It should be one of "ContainerResource", "External", "Object", "Pods" or "Resource", each mapping to a matching field in the object. Note: "ContainerResource" type is available on when the feature-gate HPAContainerMetrics is enabled<br/>
        </td>
        <td>true</td>
      </tr><tr>
        <td><b><a href="#flowcollectorspecflowlogspipelinehpametricsindexcontainerresource">containerResource</a></b></td>
        <td>object</td>
        <td>
          container resource refers to a resource metric (such as those specified in requests and limits) known to Kubernetes describing a single container in each pod of the current scale target (e.g. CPU or memory). Such metrics are built in to Kubernetes, and have special scaling options on top of those available to normal per-pod metrics using the "pods" source. This is an alpha feature and can be enabled by the HPAContainerMetrics feature flag.<br/>
        </td>
        <td>false</td>
      </tr><tr>
        <td><b><a href="#flowcollectorspecflowlogspipelinehpametricsindexexternal">external</a></b></td>
        <td>object</td>
        <td>
          external refers to a global metric that is not associated with any Kubernetes object. It allows autoscaling based on information coming from components running outside of cluster (for example length of queue in cloud messaging service, or QPS from loadbalancer running outside of cluster).<br/>
        </td>
        <td>false</td>
      </tr><tr>
        <td><b><a href="#flowcollectorspecflowlogspipelinehpametricsindexobject">object</a></b></td>
        <td>object</td>
        <td>
          object refers to a metric describing a single kubernetes object (for example, hits-per-second on an Ingress object).<br/>
        </td>
        <td>false</td>
      </tr><tr>
        <td><b><a href="#flowcollectorspecflowlogspipelinehpametricsindexpods">pods</a></b></td>
        <td>object</td>
        <td>
          pods refers to a metric describing each pod in the current scale target (for example, transactions-processed-per-second).  The values will be averaged together before being compared to the target value.<br/>
        </td>
        <td>false</td>
      </tr><tr>
        <td><b><a href="#flowcollectorspecflowlogspipelinehpametricsindexresource">resource</a></b></td>
        <td>object</td>
        <td>
          resource refers to a resource metric (such as those specified in requests and limits) known to Kubernetes describing each pod in the current scale target (e.g. CPU or memory). Such metrics are built in to Kubernetes, and have special scaling options on top of those available to normal per-pod metrics using the "pods" source.<br/>
        </td>
        <td>false</td>
      </tr></tbody>
</table>


### FlowCollector.spec.flowlogsPipeline.hpa.metrics[index].containerResource
<sup><sup>[↩ Parent](#flowcollectorspecflowlogspipelinehpametricsindex)</sup></sup>



container resource refers to a resource metric (such as those specified in requests and limits) known to Kubernetes describing a single container in each pod of the current scale target (e.g. CPU or memory). Such metrics are built in to Kubernetes, and have special scaling options on top of those available to normal per-pod metrics using the "pods" source. This is an alpha feature and can be enabled by the HPAContainerMetrics feature flag.

<table>
    <thead>
        <tr>
            <th>Name</th>
            <th>Type</th>
            <th>Description</th>
            <th>Required</th>
        </tr>
    </thead>
    <tbody><tr>
        <td><b>container</b></td>
        <td>string</td>
        <td>
          container is the name of the container in the pods of the scaling target<br/>
        </td>
        <td>true</td>
      </tr><tr>
        <td><b>name</b></td>
        <td>string</td>
        <td>
          name is the name of the resource in question.<br/>
        </td>
        <td>true</td>
      </tr><tr>
        <td><b><a href="#flowcollectorspecflowlogspipelinehpametricsindexcontainerresourcetarget">target</a></b></td>
        <td>object</td>
        <td>
          target specifies the target value for the given metric<br/>
        </td>
        <td>true</td>
      </tr></tbody>
</table>


### FlowCollector.spec.flowlogsPipeline.hpa.metrics[index].containerResource.target
<sup><sup>[↩ Parent](#flowcollectorspecflowlogspipelinehpametricsindexcontainerresource)</sup></sup>



target specifies the target value for the given metric

<table>
    <thead>
        <tr>
            <th>Name</th>
            <th>Type</th>
            <th>Description</th>
            <th>Required</th>
        </tr>
    </thead>
    <tbody><tr>
        <td><b>type</b></td>
        <td>string</td>
        <td>
          type represents whether the metric type is Utilization, Value, or AverageValue<br/>
        </td>
        <td>true</td>
      </tr><tr>
        <td><b>averageUtilization</b></td>
        <td>integer</td>
        <td>
          averageUtilization is the target value of the average of the resource metric across all relevant pods, represented as a percentage of the requested value of the resource for the pods. Currently only valid for Resource metric source type<br/>
          <br/>
            <i>Format</i>: int32<br/>
        </td>
        <td>false</td>
      </tr><tr>
        <td><b>averageValue</b></td>
        <td>int or string</td>
        <td>
          averageValue is the target value of the average of the metric across all relevant pods (as a quantity)<br/>
        </td>
        <td>false</td>
      </tr><tr>
        <td><b>value</b></td>
        <td>int or string</td>
        <td>
          value is the target value of the metric (as a quantity).<br/>
        </td>
        <td>false</td>
      </tr></tbody>
</table>


### FlowCollector.spec.flowlogsPipeline.hpa.metrics[index].external
<sup><sup>[↩ Parent](#flowcollectorspecflowlogspipelinehpametricsindex)</sup></sup>



external refers to a global metric that is not associated with any Kubernetes object. It allows autoscaling based on information coming from components running outside of cluster (for example length of queue in cloud messaging service, or QPS from loadbalancer running outside of cluster).

<table>
    <thead>
        <tr>
            <th>Name</th>
            <th>Type</th>
            <th>Description</th>
            <th>Required</th>
        </tr>
    </thead>
    <tbody><tr>
        <td><b><a href="#flowcollectorspecflowlogspipelinehpametricsindexexternalmetric">metric</a></b></td>
        <td>object</td>
        <td>
          metric identifies the target metric by name and selector<br/>
        </td>
        <td>true</td>
      </tr><tr>
        <td><b><a href="#flowcollectorspecflowlogspipelinehpametricsindexexternaltarget">target</a></b></td>
        <td>object</td>
        <td>
          target specifies the target value for the given metric<br/>
        </td>
        <td>true</td>
      </tr></tbody>
</table>


### FlowCollector.spec.flowlogsPipeline.hpa.metrics[index].external.metric
<sup><sup>[↩ Parent](#flowcollectorspecflowlogspipelinehpametricsindexexternal)</sup></sup>



metric identifies the target metric by name and selector

<table>
    <thead>
        <tr>
            <th>Name</th>
            <th>Type</th>
            <th>Description</th>
            <th>Required</th>
        </tr>
    </thead>
    <tbody><tr>
        <td><b>name</b></td>
        <td>string</td>
        <td>
          name is the name of the given metric<br/>
        </td>
        <td>true</td>
      </tr><tr>
        <td><b><a href="#flowcollectorspecflowlogspipelinehpametricsindexexternalmetricselector">selector</a></b></td>
        <td>object</td>
        <td>
          selector is the string-encoded form of a standard kubernetes label selector for the given metric When set, it is passed as an additional parameter to the metrics server for more specific metrics scoping. When unset, just the metricName will be used to gather metrics.<br/>
        </td>
        <td>false</td>
      </tr></tbody>
</table>


### FlowCollector.spec.flowlogsPipeline.hpa.metrics[index].external.metric.selector
<sup><sup>[↩ Parent](#flowcollectorspecflowlogspipelinehpametricsindexexternalmetric)</sup></sup>



selector is the string-encoded form of a standard kubernetes label selector for the given metric When set, it is passed as an additional parameter to the metrics server for more specific metrics scoping. When unset, just the metricName will be used to gather metrics.

<table>
    <thead>
        <tr>
            <th>Name</th>
            <th>Type</th>
            <th>Description</th>
            <th>Required</th>
        </tr>
    </thead>
    <tbody><tr>
        <td><b><a href="#flowcollectorspecflowlogspipelinehpametricsindexexternalmetricselectormatchexpressionsindex">matchExpressions</a></b></td>
        <td>[]object</td>
        <td>
          matchExpressions is a list of label selector requirements. The requirements are ANDed.<br/>
        </td>
        <td>false</td>
      </tr><tr>
        <td><b>matchLabels</b></td>
        <td>map[string]string</td>
        <td>
          matchLabels is a map of {key,value} pairs. A single {key,value} in the matchLabels map is equivalent to an element of matchExpressions, whose key field is "key", the operator is "In", and the values array contains only "value". The requirements are ANDed.<br/>
        </td>
        <td>false</td>
      </tr></tbody>
</table>


### FlowCollector.spec.flowlogsPipeline.hpa.metrics[index].external.metric.selector.matchExpressions[index]
<sup><sup>[↩ Parent](#flowcollectorspecflowlogspipelinehpametricsindexexternalmetricselector)</sup></sup>



A label selector requirement is a selector that contains values, a key, and an operator that relates the key and values.

<table>
    <thead>
        <tr>
            <th>Name</th>
            <th>Type</th>
            <th>Description</th>
            <th>Required</th>
        </tr>
    </thead>
    <tbody><tr>
        <td><b>key</b></td>
        <td>string</td>
        <td>
          key is the label key that the selector applies to.<br/>
        </td>
        <td>true</td>
      </tr><tr>
        <td><b>operator</b></td>
        <td>string</td>
        <td>
          operator represents a key's relationship to a set of values. Valid operators are In, NotIn, Exists and DoesNotExist.<br/>
        </td>
        <td>true</td>
      </tr><tr>
        <td><b>values</b></td>
        <td>[]string</td>
        <td>
          values is an array of string values. If the operator is In or NotIn, the values array must be non-empty. If the operator is Exists or DoesNotExist, the values array must be empty. This array is replaced during a strategic merge patch.<br/>
        </td>
        <td>false</td>
      </tr></tbody>
</table>


### FlowCollector.spec.flowlogsPipeline.hpa.metrics[index].external.target
<sup><sup>[↩ Parent](#flowcollectorspecflowlogspipelinehpametricsindexexternal)</sup></sup>



target specifies the target value for the given metric

<table>
    <thead>
        <tr>
            <th>Name</th>
            <th>Type</th>
            <th>Description</th>
            <th>Required</th>
        </tr>
    </thead>
    <tbody><tr>
        <td><b>type</b></td>
        <td>string</td>
        <td>
          type represents whether the metric type is Utilization, Value, or AverageValue<br/>
        </td>
        <td>true</td>
      </tr><tr>
        <td><b>averageUtilization</b></td>
        <td>integer</td>
        <td>
          averageUtilization is the target value of the average of the resource metric across all relevant pods, represented as a percentage of the requested value of the resource for the pods. Currently only valid for Resource metric source type<br/>
          <br/>
            <i>Format</i>: int32<br/>
        </td>
        <td>false</td>
      </tr><tr>
        <td><b>averageValue</b></td>
        <td>int or string</td>
        <td>
          averageValue is the target value of the average of the metric across all relevant pods (as a quantity)<br/>
        </td>
        <td>false</td>
      </tr><tr>
        <td><b>value</b></td>
        <td>int or string</td>
        <td>
          value is the target value of the metric (as a quantity).<br/>
        </td>
        <td>false</td>
      </tr></tbody>
</table>


### FlowCollector.spec.flowlogsPipeline.hpa.metrics[index].object
<sup><sup>[↩ Parent](#flowcollectorspecflowlogspipelinehpametricsindex)</sup></sup>



object refers to a metric describing a single kubernetes object (for example, hits-per-second on an Ingress object).

<table>
    <thead>
        <tr>
            <th>Name</th>
            <th>Type</th>
            <th>Description</th>
            <th>Required</th>
        </tr>
    </thead>
    <tbody><tr>
        <td><b><a href="#flowcollectorspecflowlogspipelinehpametricsindexobjectdescribedobject">describedObject</a></b></td>
        <td>object</td>
        <td>
          CrossVersionObjectReference contains enough information to let you identify the referred resource.<br/>
        </td>
        <td>true</td>
      </tr><tr>
        <td><b><a href="#flowcollectorspecflowlogspipelinehpametricsindexobjectmetric">metric</a></b></td>
        <td>object</td>
        <td>
          metric identifies the target metric by name and selector<br/>
        </td>
        <td>true</td>
      </tr><tr>
        <td><b><a href="#flowcollectorspecflowlogspipelinehpametricsindexobjecttarget">target</a></b></td>
        <td>object</td>
        <td>
          target specifies the target value for the given metric<br/>
        </td>
        <td>true</td>
      </tr></tbody>
</table>


### FlowCollector.spec.flowlogsPipeline.hpa.metrics[index].object.describedObject
<sup><sup>[↩ Parent](#flowcollectorspecflowlogspipelinehpametricsindexobject)</sup></sup>



CrossVersionObjectReference contains enough information to let you identify the referred resource.

<table>
    <thead>
        <tr>
            <th>Name</th>
            <th>Type</th>
            <th>Description</th>
            <th>Required</th>
        </tr>
    </thead>
    <tbody><tr>
        <td><b>kind</b></td>
        <td>string</td>
        <td>
          Kind of the referent; More info: https://git.k8s.io/community/contributors/devel/sig-architecture/api-conventions.md#types-kinds"<br/>
        </td>
        <td>true</td>
      </tr><tr>
        <td><b>name</b></td>
        <td>string</td>
        <td>
          Name of the referent; More info: http://kubernetes.io/docs/user-guide/identifiers#names<br/>
        </td>
        <td>true</td>
      </tr><tr>
        <td><b>apiVersion</b></td>
        <td>string</td>
        <td>
          API version of the referent<br/>
        </td>
        <td>false</td>
      </tr></tbody>
</table>


### FlowCollector.spec.flowlogsPipeline.hpa.metrics[index].object.metric
<sup><sup>[↩ Parent](#flowcollectorspecflowlogspipelinehpametricsindexobject)</sup></sup>



metric identifies the target metric by name and selector

<table>
    <thead>
        <tr>
            <th>Name</th>
            <th>Type</th>
            <th>Description</th>
            <th>Required</th>
        </tr>
    </thead>
    <tbody><tr>
        <td><b>name</b></td>
        <td>string</td>
        <td>
          name is the name of the given metric<br/>
        </td>
        <td>true</td>
      </tr><tr>
        <td><b><a href="#flowcollectorspecflowlogspipelinehpametricsindexobjectmetricselector">selector</a></b></td>
        <td>object</td>
        <td>
          selector is the string-encoded form of a standard kubernetes label selector for the given metric When set, it is passed as an additional parameter to the metrics server for more specific metrics scoping. When unset, just the metricName will be used to gather metrics.<br/>
        </td>
        <td>false</td>
      </tr></tbody>
</table>


### FlowCollector.spec.flowlogsPipeline.hpa.metrics[index].object.metric.selector
<sup><sup>[↩ Parent](#flowcollectorspecflowlogspipelinehpametricsindexobjectmetric)</sup></sup>



selector is the string-encoded form of a standard kubernetes label selector for the given metric When set, it is passed as an additional parameter to the metrics server for more specific metrics scoping. When unset, just the metricName will be used to gather metrics.

<table>
    <thead>
        <tr>
            <th>Name</th>
            <th>Type</th>
            <th>Description</th>
            <th>Required</th>
        </tr>
    </thead>
    <tbody><tr>
        <td><b><a href="#flowcollectorspecflowlogspipelinehpametricsindexobjectmetricselectormatchexpressionsindex">matchExpressions</a></b></td>
        <td>[]object</td>
        <td>
          matchExpressions is a list of label selector requirements. The requirements are ANDed.<br/>
        </td>
        <td>false</td>
      </tr><tr>
        <td><b>matchLabels</b></td>
        <td>map[string]string</td>
        <td>
          matchLabels is a map of {key,value} pairs. A single {key,value} in the matchLabels map is equivalent to an element of matchExpressions, whose key field is "key", the operator is "In", and the values array contains only "value". The requirements are ANDed.<br/>
        </td>
        <td>false</td>
      </tr></tbody>
</table>


### FlowCollector.spec.flowlogsPipeline.hpa.metrics[index].object.metric.selector.matchExpressions[index]
<sup><sup>[↩ Parent](#flowcollectorspecflowlogspipelinehpametricsindexobjectmetricselector)</sup></sup>



A label selector requirement is a selector that contains values, a key, and an operator that relates the key and values.

<table>
    <thead>
        <tr>
            <th>Name</th>
            <th>Type</th>
            <th>Description</th>
            <th>Required</th>
        </tr>
    </thead>
    <tbody><tr>
        <td><b>key</b></td>
        <td>string</td>
        <td>
          key is the label key that the selector applies to.<br/>
        </td>
        <td>true</td>
      </tr><tr>
        <td><b>operator</b></td>
        <td>string</td>
        <td>
          operator represents a key's relationship to a set of values. Valid operators are In, NotIn, Exists and DoesNotExist.<br/>
        </td>
        <td>true</td>
      </tr><tr>
        <td><b>values</b></td>
        <td>[]string</td>
        <td>
          values is an array of string values. If the operator is In or NotIn, the values array must be non-empty. If the operator is Exists or DoesNotExist, the values array must be empty. This array is replaced during a strategic merge patch.<br/>
        </td>
        <td>false</td>
      </tr></tbody>
</table>


### FlowCollector.spec.flowlogsPipeline.hpa.metrics[index].object.target
<sup><sup>[↩ Parent](#flowcollectorspecflowlogspipelinehpametricsindexobject)</sup></sup>



target specifies the target value for the given metric

<table>
    <thead>
        <tr>
            <th>Name</th>
            <th>Type</th>
            <th>Description</th>
            <th>Required</th>
        </tr>
    </thead>
    <tbody><tr>
        <td><b>type</b></td>
        <td>string</td>
        <td>
          type represents whether the metric type is Utilization, Value, or AverageValue<br/>
        </td>
        <td>true</td>
      </tr><tr>
        <td><b>averageUtilization</b></td>
        <td>integer</td>
        <td>
          averageUtilization is the target value of the average of the resource metric across all relevant pods, represented as a percentage of the requested value of the resource for the pods. Currently only valid for Resource metric source type<br/>
          <br/>
            <i>Format</i>: int32<br/>
        </td>
        <td>false</td>
      </tr><tr>
        <td><b>averageValue</b></td>
        <td>int or string</td>
        <td>
          averageValue is the target value of the average of the metric across all relevant pods (as a quantity)<br/>
        </td>
        <td>false</td>
      </tr><tr>
        <td><b>value</b></td>
        <td>int or string</td>
        <td>
          value is the target value of the metric (as a quantity).<br/>
        </td>
        <td>false</td>
      </tr></tbody>
</table>


### FlowCollector.spec.flowlogsPipeline.hpa.metrics[index].pods
<sup><sup>[↩ Parent](#flowcollectorspecflowlogspipelinehpametricsindex)</sup></sup>



pods refers to a metric describing each pod in the current scale target (for example, transactions-processed-per-second).  The values will be averaged together before being compared to the target value.

<table>
    <thead>
        <tr>
            <th>Name</th>
            <th>Type</th>
            <th>Description</th>
            <th>Required</th>
        </tr>
    </thead>
    <tbody><tr>
        <td><b><a href="#flowcollectorspecflowlogspipelinehpametricsindexpodsmetric">metric</a></b></td>
        <td>object</td>
        <td>
          metric identifies the target metric by name and selector<br/>
        </td>
        <td>true</td>
      </tr><tr>
        <td><b><a href="#flowcollectorspecflowlogspipelinehpametricsindexpodstarget">target</a></b></td>
        <td>object</td>
        <td>
          target specifies the target value for the given metric<br/>
        </td>
        <td>true</td>
      </tr></tbody>
</table>


### FlowCollector.spec.flowlogsPipeline.hpa.metrics[index].pods.metric
<sup><sup>[↩ Parent](#flowcollectorspecflowlogspipelinehpametricsindexpods)</sup></sup>



metric identifies the target metric by name and selector

<table>
    <thead>
        <tr>
            <th>Name</th>
            <th>Type</th>
            <th>Description</th>
            <th>Required</th>
        </tr>
    </thead>
    <tbody><tr>
        <td><b>name</b></td>
        <td>string</td>
        <td>
          name is the name of the given metric<br/>
        </td>
        <td>true</td>
      </tr><tr>
        <td><b><a href="#flowcollectorspecflowlogspipelinehpametricsindexpodsmetricselector">selector</a></b></td>
        <td>object</td>
        <td>
          selector is the string-encoded form of a standard kubernetes label selector for the given metric When set, it is passed as an additional parameter to the metrics server for more specific metrics scoping. When unset, just the metricName will be used to gather metrics.<br/>
        </td>
        <td>false</td>
      </tr></tbody>
</table>


### FlowCollector.spec.flowlogsPipeline.hpa.metrics[index].pods.metric.selector
<sup><sup>[↩ Parent](#flowcollectorspecflowlogspipelinehpametricsindexpodsmetric)</sup></sup>



selector is the string-encoded form of a standard kubernetes label selector for the given metric When set, it is passed as an additional parameter to the metrics server for more specific metrics scoping. When unset, just the metricName will be used to gather metrics.

<table>
    <thead>
        <tr>
            <th>Name</th>
            <th>Type</th>
            <th>Description</th>
            <th>Required</th>
        </tr>
    </thead>
    <tbody><tr>
        <td><b><a href="#flowcollectorspecflowlogspipelinehpametricsindexpodsmetricselectormatchexpressionsindex">matchExpressions</a></b></td>
        <td>[]object</td>
        <td>
          matchExpressions is a list of label selector requirements. The requirements are ANDed.<br/>
        </td>
        <td>false</td>
      </tr><tr>
        <td><b>matchLabels</b></td>
        <td>map[string]string</td>
        <td>
          matchLabels is a map of {key,value} pairs. A single {key,value} in the matchLabels map is equivalent to an element of matchExpressions, whose key field is "key", the operator is "In", and the values array contains only "value". The requirements are ANDed.<br/>
        </td>
        <td>false</td>
      </tr></tbody>
</table>


### FlowCollector.spec.flowlogsPipeline.hpa.metrics[index].pods.metric.selector.matchExpressions[index]
<sup><sup>[↩ Parent](#flowcollectorspecflowlogspipelinehpametricsindexpodsmetricselector)</sup></sup>



A label selector requirement is a selector that contains values, a key, and an operator that relates the key and values.

<table>
    <thead>
        <tr>
            <th>Name</th>
            <th>Type</th>
            <th>Description</th>
            <th>Required</th>
        </tr>
    </thead>
    <tbody><tr>
        <td><b>key</b></td>
        <td>string</td>
        <td>
          key is the label key that the selector applies to.<br/>
        </td>
        <td>true</td>
      </tr><tr>
        <td><b>operator</b></td>
        <td>string</td>
        <td>
          operator represents a key's relationship to a set of values. Valid operators are In, NotIn, Exists and DoesNotExist.<br/>
        </td>
        <td>true</td>
      </tr><tr>
        <td><b>values</b></td>
        <td>[]string</td>
        <td>
          values is an array of string values. If the operator is In or NotIn, the values array must be non-empty. If the operator is Exists or DoesNotExist, the values array must be empty. This array is replaced during a strategic merge patch.<br/>
        </td>
        <td>false</td>
      </tr></tbody>
</table>


### FlowCollector.spec.flowlogsPipeline.hpa.metrics[index].pods.target
<sup><sup>[↩ Parent](#flowcollectorspecflowlogspipelinehpametricsindexpods)</sup></sup>



target specifies the target value for the given metric

<table>
    <thead>
        <tr>
            <th>Name</th>
            <th>Type</th>
            <th>Description</th>
            <th>Required</th>
        </tr>
    </thead>
    <tbody><tr>
        <td><b>type</b></td>
        <td>string</td>
        <td>
          type represents whether the metric type is Utilization, Value, or AverageValue<br/>
        </td>
        <td>true</td>
      </tr><tr>
        <td><b>averageUtilization</b></td>
        <td>integer</td>
        <td>
          averageUtilization is the target value of the average of the resource metric across all relevant pods, represented as a percentage of the requested value of the resource for the pods. Currently only valid for Resource metric source type<br/>
          <br/>
            <i>Format</i>: int32<br/>
        </td>
        <td>false</td>
      </tr><tr>
        <td><b>averageValue</b></td>
        <td>int or string</td>
        <td>
          averageValue is the target value of the average of the metric across all relevant pods (as a quantity)<br/>
        </td>
        <td>false</td>
      </tr><tr>
        <td><b>value</b></td>
        <td>int or string</td>
        <td>
          value is the target value of the metric (as a quantity).<br/>
        </td>
        <td>false</td>
      </tr></tbody>
</table>


### FlowCollector.spec.flowlogsPipeline.hpa.metrics[index].resource
<sup><sup>[↩ Parent](#flowcollectorspecflowlogspipelinehpametricsindex)</sup></sup>



resource refers to a resource metric (such as those specified in requests and limits) known to Kubernetes describing each pod in the current scale target (e.g. CPU or memory). Such metrics are built in to Kubernetes, and have special scaling options on top of those available to normal per-pod metrics using the "pods" source.

<table>
    <thead>
        <tr>
            <th>Name</th>
            <th>Type</th>
            <th>Description</th>
            <th>Required</th>
        </tr>
    </thead>
    <tbody><tr>
        <td><b>name</b></td>
        <td>string</td>
        <td>
          name is the name of the resource in question.<br/>
        </td>
        <td>true</td>
      </tr><tr>
        <td><b><a href="#flowcollectorspecflowlogspipelinehpametricsindexresourcetarget">target</a></b></td>
        <td>object</td>
        <td>
          target specifies the target value for the given metric<br/>
        </td>
        <td>true</td>
      </tr></tbody>
</table>


### FlowCollector.spec.flowlogsPipeline.hpa.metrics[index].resource.target
<sup><sup>[↩ Parent](#flowcollectorspecflowlogspipelinehpametricsindexresource)</sup></sup>



target specifies the target value for the given metric

<table>
    <thead>
        <tr>
            <th>Name</th>
            <th>Type</th>
            <th>Description</th>
            <th>Required</th>
        </tr>
    </thead>
    <tbody><tr>
        <td><b>type</b></td>
        <td>string</td>
        <td>
          type represents whether the metric type is Utilization, Value, or AverageValue<br/>
        </td>
        <td>true</td>
      </tr><tr>
        <td><b>averageUtilization</b></td>
        <td>integer</td>
        <td>
          averageUtilization is the target value of the average of the resource metric across all relevant pods, represented as a percentage of the requested value of the resource for the pods. Currently only valid for Resource metric source type<br/>
          <br/>
            <i>Format</i>: int32<br/>
        </td>
        <td>false</td>
      </tr><tr>
        <td><b>averageValue</b></td>
        <td>int or string</td>
        <td>
          averageValue is the target value of the average of the metric across all relevant pods (as a quantity)<br/>
        </td>
        <td>false</td>
      </tr><tr>
        <td><b>value</b></td>
        <td>int or string</td>
        <td>
          value is the target value of the metric (as a quantity).<br/>
        </td>
        <td>false</td>
      </tr></tbody>
</table>


### FlowCollector.spec.flowlogsPipeline.resources
<sup><sup>[↩ Parent](#flowcollectorspecflowlogspipeline)</sup></sup>



Compute Resources required by this container. Cannot be updated. More info: https://kubernetes.io/docs/concepts/configuration/manage-resources-containers/

<table>
    <thead>
        <tr>
            <th>Name</th>
            <th>Type</th>
            <th>Description</th>
            <th>Required</th>
        </tr>
    </thead>
    <tbody><tr>
        <td><b>limits</b></td>
        <td>map[string]int or string</td>
        <td>
          Limits describes the maximum amount of compute resources allowed. More info: https://kubernetes.io/docs/concepts/configuration/manage-resources-containers/<br/>
        </td>
        <td>false</td>
      </tr><tr>
        <td><b>requests</b></td>
        <td>map[string]int or string</td>
        <td>
          Requests describes the minimum amount of compute resources required. If Requests is omitted for a container, it defaults to Limits if that is explicitly specified, otherwise to an implementation-defined value. More info: https://kubernetes.io/docs/concepts/configuration/manage-resources-containers/<br/>
        </td>
        <td>false</td>
      </tr></tbody>
</table>


<<<<<<< HEAD
=======
### FlowCollector.spec.ipfix
<sup><sup>[↩ Parent](#flowcollectorspec)</sup></sup>



Settings related to IPFIX-based flow reporter when the "agent" property is set to "ipfix".

<table>
    <thead>
        <tr>
            <th>Name</th>
            <th>Type</th>
            <th>Description</th>
            <th>Required</th>
        </tr>
    </thead>
    <tbody><tr>
        <td><b>cacheActiveTimeout</b></td>
        <td>string</td>
        <td>
          CacheActiveTimeout is the max period during which the reporter will aggregate flows before sending<br/>
          <br/>
            <i>Default</i>: 20s<br/>
        </td>
        <td>false</td>
      </tr><tr>
        <td><b>cacheMaxFlows</b></td>
        <td>integer</td>
        <td>
          CacheMaxFlows is the max number of flows in an aggregate; when reached, the reporter sends the flows<br/>
          <br/>
            <i>Format</i>: int32<br/>
            <i>Default</i>: 400<br/>
            <i>Minimum</i>: 0<br/>
        </td>
        <td>false</td>
      </tr><tr>
        <td><b>forceSampleAll</b></td>
        <td>boolean</td>
        <td>
          It is not recommended to sample all the traffic with IPFIX, as it may generate cluster instability. If you REALLY want to do that, set this flag to true. Use at your own risks. When it is set to true, the value of "sampling" is ignored.<br/>
          <br/>
            <i>Default</i>: false<br/>
        </td>
        <td>false</td>
      </tr><tr>
        <td><b>sampling</b></td>
        <td>integer</td>
        <td>
          Sampling is the sampling rate on the reporter. 100 means one flow on 100 is sent. To ensure cluster stability, it is not possible to set a value below 2. If you really want to sample every packet, which may impact the cluster stability, refer to "forceSampleAll". Alternatively, you can use the eBPF Agent instead of IPFIX.<br/>
          <br/>
            <i>Format</i>: int32<br/>
            <i>Default</i>: 400<br/>
            <i>Minimum</i>: 2<br/>
        </td>
        <td>false</td>
      </tr></tbody>
</table>


>>>>>>> 048b825d
### FlowCollector.spec.kafka
<sup><sup>[↩ Parent](#flowcollectorspec)</sup></sup>



Kafka configuration, allowing to use Kafka as a broker as part of the flow collection pipeline. This is a new and experimental feature, not yet recommended to use in production.

<table>
    <thead>
        <tr>
            <th>Name</th>
            <th>Type</th>
            <th>Description</th>
            <th>Required</th>
        </tr>
    </thead>
    <tbody><tr>
        <td><b>address</b></td>
        <td>string</td>
        <td>
          Address of the Kafka server<br/>
          <br/>
            <i>Default</i>: <br/>
        </td>
        <td>true</td>
      </tr><tr>
        <td><b>topic</b></td>
        <td>string</td>
        <td>
          Kafka topic to use. It must exist, NetObserv will not create it.<br/>
          <br/>
            <i>Default</i>: <br/>
        </td>
        <td>true</td>
      </tr><tr>
        <td><b>enable</b></td>
        <td>boolean</td>
        <td>
          Set true to use Kafka as part of the flow collection pipeline. When enabled, the pipeline is split in two parts: ingestion and transformation, connected by Kafka. The ingestion is either done by a specific flowlogs-pipeline workload, or by the eBPF agent, depending on the value of `spec.agent`. The transformation is done by a new flowlogs-pipeline deployment.<br/>
          <br/>
            <i>Default</i>: false<br/>
        </td>
        <td>false</td>
      </tr><tr>
        <td><b><a href="#flowcollectorspeckafkatls">tls</a></b></td>
        <td>object</td>
        <td>
          TLS client configuration.<br/>
        </td>
        <td>false</td>
      </tr></tbody>
</table>


### FlowCollector.spec.kafka.tls
<sup><sup>[↩ Parent](#flowcollectorspeckafka)</sup></sup>



TLS client configuration.

<table>
    <thead>
        <tr>
            <th>Name</th>
            <th>Type</th>
            <th>Description</th>
            <th>Required</th>
        </tr>
    </thead>
    <tbody><tr>
        <td><b><a href="#flowcollectorspeckafkatlscacert">caCert</a></b></td>
        <td>object</td>
        <td>
          CA certificate reference<br/>
        </td>
        <td>false</td>
      </tr><tr>
        <td><b>enable</b></td>
        <td>boolean</td>
        <td>
          Enable TLS<br/>
          <br/>
            <i>Default</i>: false<br/>
        </td>
        <td>false</td>
      </tr><tr>
        <td><b>insecureSkipVerify</b></td>
        <td>boolean</td>
        <td>
          Skip client-side verification of the server certificate<br/>
          <br/>
            <i>Default</i>: false<br/>
        </td>
        <td>false</td>
      </tr><tr>
        <td><b><a href="#flowcollectorspeckafkatlsusercert">userCert</a></b></td>
        <td>object</td>
        <td>
          User certificate reference<br/>
        </td>
        <td>false</td>
      </tr></tbody>
</table>


### FlowCollector.spec.kafka.tls.caCert
<sup><sup>[↩ Parent](#flowcollectorspeckafkatls)</sup></sup>



CA certificate reference

<table>
    <thead>
        <tr>
            <th>Name</th>
            <th>Type</th>
            <th>Description</th>
            <th>Required</th>
        </tr>
    </thead>
    <tbody><tr>
        <td><b>certFile</b></td>
        <td>string</td>
        <td>
          Certificate file name within the ConfigMap / Secret<br/>
        </td>
        <td>false</td>
      </tr><tr>
        <td><b>certKey</b></td>
        <td>string</td>
        <td>
          Certificate private key file name within the ConfigMap / Secret. Omit when the key is not necessary.<br/>
        </td>
        <td>false</td>
      </tr><tr>
        <td><b>name</b></td>
        <td>string</td>
        <td>
          Name of the ConfigMap or Secret containing certificates<br/>
        </td>
        <td>false</td>
      </tr><tr>
        <td><b>type</b></td>
        <td>enum</td>
        <td>
          Reference type: configmap or secret<br/>
          <br/>
            <i>Enum</i>: configmap, secret<br/>
        </td>
        <td>false</td>
      </tr></tbody>
</table>


### FlowCollector.spec.kafka.tls.userCert
<sup><sup>[↩ Parent](#flowcollectorspeckafkatls)</sup></sup>



User certificate reference

<table>
    <thead>
        <tr>
            <th>Name</th>
            <th>Type</th>
            <th>Description</th>
            <th>Required</th>
        </tr>
    </thead>
    <tbody><tr>
        <td><b>certFile</b></td>
        <td>string</td>
        <td>
          Certificate file name within the ConfigMap / Secret<br/>
        </td>
        <td>false</td>
      </tr><tr>
        <td><b>certKey</b></td>
        <td>string</td>
        <td>
          Certificate private key file name within the ConfigMap / Secret. Omit when the key is not necessary.<br/>
        </td>
        <td>false</td>
      </tr><tr>
        <td><b>name</b></td>
        <td>string</td>
        <td>
          Name of the ConfigMap or Secret containing certificates<br/>
        </td>
        <td>false</td>
      </tr><tr>
        <td><b>type</b></td>
        <td>enum</td>
        <td>
          Reference type: configmap or secret<br/>
          <br/>
            <i>Enum</i>: configmap, secret<br/>
        </td>
        <td>false</td>
      </tr></tbody>
</table>


### FlowCollector.spec.loki
<sup><sup>[↩ Parent](#flowcollectorspec)</sup></sup>



Settings related to the Loki client, used as a flow store.

<table>
    <thead>
        <tr>
            <th>Name</th>
            <th>Type</th>
            <th>Description</th>
            <th>Required</th>
        </tr>
    </thead>
    <tbody><tr>
        <td><b>batchSize</b></td>
        <td>integer</td>
        <td>
          BatchSize is max batch size (in bytes) of logs to accumulate before sending<br/>
          <br/>
            <i>Format</i>: int64<br/>
            <i>Default</i>: 102400<br/>
            <i>Minimum</i>: 1<br/>
        </td>
        <td>false</td>
      </tr><tr>
        <td><b>batchWait</b></td>
        <td>string</td>
        <td>
          BatchWait is max time to wait before sending a batch<br/>
          <br/>
            <i>Default</i>: 1s<br/>
        </td>
        <td>false</td>
      </tr><tr>
        <td><b>maxBackoff</b></td>
        <td>string</td>
        <td>
          MaxBackoff is the maximum backoff time for client connection between retries<br/>
          <br/>
            <i>Default</i>: 300s<br/>
        </td>
        <td>false</td>
      </tr><tr>
        <td><b>maxRetries</b></td>
        <td>integer</td>
        <td>
          MaxRetries is the maximum number of retries for client connections<br/>
          <br/>
            <i>Format</i>: int32<br/>
            <i>Default</i>: 10<br/>
            <i>Minimum</i>: 0<br/>
        </td>
        <td>false</td>
      </tr><tr>
        <td><b>minBackoff</b></td>
        <td>string</td>
        <td>
          MinBackoff is the initial backoff time for client connection between retries<br/>
          <br/>
            <i>Default</i>: 1s<br/>
        </td>
        <td>false</td>
      </tr><tr>
        <td><b>querierUrl</b></td>
        <td>string</td>
        <td>
          QuerierURL specifies the address of the Loki querier service, in case it is different from the Loki ingester URL. If empty, the URL value will be used (assuming that the Loki ingester and querier are int he same host).<br/>
        </td>
        <td>false</td>
      </tr><tr>
        <td><b>staticLabels</b></td>
        <td>map[string]string</td>
        <td>
          StaticLabels is a map of common labels to set on each flow<br/>
          <br/>
            <i>Default</i>: map[app:netobserv-flowcollector]<br/>
        </td>
        <td>false</td>
      </tr><tr>
        <td><b>tenantID</b></td>
        <td>string</td>
        <td>
          TenantID is the Loki X-Scope-OrgID that identifies the tenant for each request. it will be ignored if instanceSpec is specified<br/>
          <br/>
            <i>Default</i>: netobserv<br/>
        </td>
        <td>false</td>
      </tr><tr>
        <td><b>timeout</b></td>
        <td>string</td>
        <td>
          Timeout is the maximum time connection / request limit A Timeout of zero means no timeout.<br/>
          <br/>
            <i>Default</i>: 10s<br/>
        </td>
        <td>false</td>
      </tr><tr>
        <td><b>url</b></td>
        <td>string</td>
        <td>
          URL is the address of an existing Loki service to push the flows to.<br/>
          <br/>
            <i>Default</i>: http://loki:3100/<br/>
        </td>
        <td>false</td>
      </tr></tbody>
</table>


### FlowCollector.spec.ovnKubernetes
<sup><sup>[↩ Parent](#flowcollectorspec)</sup></sup>



Settings related to OVN-Kubernetes CNI, when available. This configuration is used when using OVN's IPFIX exports, without OpenShift. When using OpenShift, refer to the `clusterNetworkOperator` property instead.

<table>
    <thead>
        <tr>
            <th>Name</th>
            <th>Type</th>
            <th>Description</th>
            <th>Required</th>
        </tr>
    </thead>
    <tbody><tr>
        <td><b>containerName</b></td>
        <td>string</td>
        <td>
          Name of the container to configure for IPFIX.<br/>
          <br/>
            <i>Default</i>: ovnkube-node<br/>
        </td>
        <td>false</td>
      </tr><tr>
        <td><b>daemonSetName</b></td>
        <td>string</td>
        <td>
          Name of the DaemonSet controlling the OVN-Kubernetes pods.<br/>
          <br/>
            <i>Default</i>: ovnkube-node<br/>
        </td>
        <td>false</td>
      </tr><tr>
        <td><b>namespace</b></td>
        <td>string</td>
        <td>
          Namespace where OVN-Kubernetes pods are deployed.<br/>
          <br/>
            <i>Default</i>: ovn-kubernetes<br/>
        </td>
        <td>false</td>
      </tr></tbody>
</table>


### FlowCollector.status
<sup><sup>[↩ Parent](#flowcollector)</sup></sup>



FlowCollectorStatus defines the observed state of FlowCollector

<table>
    <thead>
        <tr>
            <th>Name</th>
            <th>Type</th>
            <th>Description</th>
            <th>Required</th>
        </tr>
    </thead>
    <tbody><tr>
        <td><b><a href="#flowcollectorstatusconditionsindex">conditions</a></b></td>
        <td>[]object</td>
        <td>
          Conditions represent the latest available observations of an object's state<br/>
        </td>
        <td>true</td>
      </tr><tr>
        <td><b>namespace</b></td>
        <td>string</td>
        <td>
          Namespace where console plugin and flowlogs-pipeline have been deployed.<br/>
        </td>
        <td>false</td>
      </tr></tbody>
</table>


### FlowCollector.status.conditions[index]
<sup><sup>[↩ Parent](#flowcollectorstatus)</sup></sup>



Condition contains details for one aspect of the current state of this API Resource. --- This struct is intended for direct use as an array at the field path .status.conditions.  For example, type FooStatus struct{     // Represents the observations of a foo's current state.     // Known .status.conditions.type are: "Available", "Progressing", and "Degraded"     // +patchMergeKey=type     // +patchStrategy=merge     // +listType=map     // +listMapKey=type     Conditions []metav1.Condition `json:"conditions,omitempty" patchStrategy:"merge" patchMergeKey:"type" protobuf:"bytes,1,rep,name=conditions"` 
     // other fields }

<table>
    <thead>
        <tr>
            <th>Name</th>
            <th>Type</th>
            <th>Description</th>
            <th>Required</th>
        </tr>
    </thead>
    <tbody><tr>
        <td><b>lastTransitionTime</b></td>
        <td>string</td>
        <td>
          lastTransitionTime is the last time the condition transitioned from one status to another. This should be when the underlying condition changed.  If that is not known, then using the time when the API field changed is acceptable.<br/>
          <br/>
            <i>Format</i>: date-time<br/>
        </td>
        <td>true</td>
      </tr><tr>
        <td><b>message</b></td>
        <td>string</td>
        <td>
          message is a human readable message indicating details about the transition. This may be an empty string.<br/>
        </td>
        <td>true</td>
      </tr><tr>
        <td><b>reason</b></td>
        <td>string</td>
        <td>
          reason contains a programmatic identifier indicating the reason for the condition's last transition. Producers of specific condition types may define expected values and meanings for this field, and whether the values are considered a guaranteed API. The value should be a CamelCase string. This field may not be empty.<br/>
        </td>
        <td>true</td>
      </tr><tr>
        <td><b>status</b></td>
        <td>enum</td>
        <td>
          status of the condition, one of True, False, Unknown.<br/>
          <br/>
            <i>Enum</i>: True, False, Unknown<br/>
        </td>
        <td>true</td>
      </tr><tr>
        <td><b>type</b></td>
        <td>string</td>
        <td>
          type of condition in CamelCase or in foo.example.com/CamelCase. --- Many .condition.type values are consistent across resources like Available, but because arbitrary conditions can be useful (see .node.status.conditions), the ability to deconflict is important. The regex it matches is (dns1123SubdomainFmt/)?(qualifiedNameFmt)<br/>
        </td>
        <td>true</td>
      </tr><tr>
        <td><b>observedGeneration</b></td>
        <td>integer</td>
        <td>
          observedGeneration represents the .metadata.generation that the condition was set based upon. For instance, if .metadata.generation is currently 12, but the .status.conditions[x].observedGeneration is 9, the condition is out of date with respect to the current state of the instance.<br/>
          <br/>
            <i>Format</i>: int64<br/>
            <i>Minimum</i>: 0<br/>
        </td>
        <td>false</td>
      </tr></tbody>
</table><|MERGE_RESOLUTION|>--- conflicted
+++ resolved
@@ -84,14 +84,15 @@
         </tr>
     </thead>
     <tbody><tr>
-        <td><b><a href="#flowcollectorspecagent">agent</a></b></td>
-        <td>object</td>
-        <td>
-          AgentConfig is a discriminated union that allows to select either ipfix or ebpf, but does not allow defining both fields.<br/>
-          <br/>
-            <i>Default</i>: map[type:IPFIX]<br/>
-        </td>
-        <td>false</td>
+        <td><b>agent</b></td>
+        <td>enum</td>
+        <td>
+          Select the flows tracing agent. Possible values are "ipfix" (default) to use the IPFIX collector, or "ebpf" to use NetObserv eBPF agent. When using IPFIX with OVN-Kubernetes CNI, NetObserv will configure OVN's IPFIX exporter. Other CNIs are not supported, they could work but necessitate manual configuration.<br/>
+          <br/>
+            <i>Enum</i>: ipfix, ebpf<br/>
+            <i>Default</i>: ipfix<br/>
+        </td>
+        <td>true</td>
       </tr><tr>
         <td><b><a href="#flowcollectorspecclusternetworkoperator">clusterNetworkOperator</a></b></td>
         <td>object</td>
@@ -107,6 +108,15 @@
         </td>
         <td>false</td>
       </tr><tr>
+        <td><b><a href="#flowcollectorspecebpf">ebpf</a></b></td>
+        <td>object</td>
+        <td>
+          Settings related to eBPF-based flow reporter when the "agent" property is set to "ebpf".<br/>
+          <br/>
+            <i>Default</i>: map[imagePullPolicy:IfNotPresent]<br/>
+        </td>
+        <td>false</td>
+      </tr><tr>
         <td><b><a href="#flowcollectorspecflowlogspipeline">flowlogsPipeline</a></b></td>
         <td>object</td>
         <td>
@@ -114,6 +124,15 @@
         </td>
         <td>false</td>
       </tr><tr>
+        <td><b><a href="#flowcollectorspecipfix">ipfix</a></b></td>
+        <td>object</td>
+        <td>
+          Settings related to IPFIX-based flow reporter when the "agent" property is set to "ipfix".<br/>
+          <br/>
+            <i>Default</i>: map[sampling:400]<br/>
+        </td>
+        <td>false</td>
+      </tr><tr>
         <td><b><a href="#flowcollectorspeckafka">kafka</a></b></td>
         <td>object</td>
         <td>
@@ -132,6 +151,8 @@
         <td>string</td>
         <td>
           Namespace where NetObserv pods are deployed. If empty, the namespace of the operator is going to be used.<br/>
+          <br/>
+            <i>Default</i>: <br/>
         </td>
         <td>false</td>
       </tr><tr>
@@ -139,247 +160,6 @@
         <td>object</td>
         <td>
           Settings related to OVN-Kubernetes CNI, when available. This configuration is used when using OVN's IPFIX exports, without OpenShift. When using OpenShift, refer to the `clusterNetworkOperator` property instead.<br/>
-        </td>
-        <td>false</td>
-      </tr></tbody>
-</table>
-
-
-### FlowCollector.spec.agent
-<sup><sup>[↩ Parent](#flowcollectorspec)</sup></sup>
-
-
-
-AgentConfig is a discriminated union that allows to select either ipfix or ebpf, but does not allow defining both fields.
-
-<table>
-    <thead>
-        <tr>
-            <th>Name</th>
-            <th>Type</th>
-            <th>Description</th>
-            <th>Required</th>
-        </tr>
-    </thead>
-    <tbody><tr>
-        <td><b>type</b></td>
-        <td>string</td>
-        <td>
-          Select the flows tracing agent. Possible values are "IPFIX" (default) to use the IPFIX collector, or "EBPF" to use NetObserv eBPF agent. When using IPFIX with OVN-Kubernetes CNI, NetObserv will configure OVN's IPFIX exporter. Other CNIs are not supported, they could work but require manual configuration.<br/>
-        </td>
-        <td>true</td>
-      </tr><tr>
-        <td><b><a href="#flowcollectorspecagentebpf">ebpf</a></b></td>
-        <td>object</td>
-        <td>
-          Settings related to eBPF-based flow reporter when the "agent" property is set to "ebpf".<br/>
-        </td>
-        <td>false</td>
-      </tr><tr>
-        <td><b><a href="#flowcollectorspecagentipfix">ipfix</a></b></td>
-        <td>object</td>
-        <td>
-          Settings related to IPFIX-based flow reporter when the "agent" property is set to "ipfix".<br/>
-        </td>
-        <td>false</td>
-      </tr></tbody>
-</table>
-
-
-### FlowCollector.spec.agent.ebpf
-<sup><sup>[↩ Parent](#flowcollectorspecagent)</sup></sup>
-
-
-
-Settings related to eBPF-based flow reporter when the "agent" property is set to "ebpf".
-
-<table>
-    <thead>
-        <tr>
-            <th>Name</th>
-            <th>Type</th>
-            <th>Description</th>
-            <th>Required</th>
-        </tr>
-    </thead>
-    <tbody><tr>
-        <td><b>cacheActiveTimeout</b></td>
-        <td>string</td>
-        <td>
-          CacheActiveTimeout is the max period during which the reporter will aggregate flows before sending<br/>
-          <br/>
-            <i>Default</i>: 5s<br/>
-        </td>
-        <td>false</td>
-      </tr><tr>
-        <td><b>cacheMaxFlows</b></td>
-        <td>integer</td>
-        <td>
-          CacheMaxFlows is the max number of flows in an aggregate; when reached, the reporter sends the flows<br/>
-          <br/>
-            <i>Format</i>: int32<br/>
-            <i>Default</i>: 1000<br/>
-            <i>Minimum</i>: 1<br/>
-        </td>
-        <td>false</td>
-      </tr><tr>
-        <td><b>env</b></td>
-        <td>map[string]string</td>
-        <td>
-          Env allows passing custom environment variables to the NetObserv Agent. Useful for passing some very concrete performance-tuning options (e.g. GOGC, GOMAXPROCS) that shouldn't be publicly exposed as part of the FlowCollector descriptor, as they are only useful in edge debug/support scenarios.<br/>
-        </td>
-        <td>false</td>
-      </tr><tr>
-        <td><b>excludeInterfaces</b></td>
-        <td>[]string</td>
-        <td>
-          ExcludeInterfaces contains the interface names that will be excluded from flow tracing. If an entry is enclosed by slashes (e.g. `/br-/`), it will match as regular expression, otherwise it will be matched as a case-sensitive string.<br/>
-          <br/>
-            <i>Default</i>: [lo]<br/>
-        </td>
-        <td>false</td>
-      </tr><tr>
-        <td><b>image</b></td>
-        <td>string</td>
-        <td>
-          Image is the NetObserv Agent image (including domain and tag)<br/>
-          <br/>
-            <i>Default</i>: quay.io/netobserv/netobserv-ebpf-agent:main<br/>
-        </td>
-        <td>false</td>
-      </tr><tr>
-        <td><b>imagePullPolicy</b></td>
-        <td>enum</td>
-        <td>
-          ImagePullPolicy is the Kubernetes pull policy for the image defined above<br/>
-          <br/>
-            <i>Enum</i>: IfNotPresent, Always, Never<br/>
-            <i>Default</i>: IfNotPresent<br/>
-        </td>
-        <td>false</td>
-      </tr><tr>
-        <td><b>interfaces</b></td>
-        <td>[]string</td>
-        <td>
-          Interfaces contains the interface names from where flows will be collected. If empty, the agent will fetch all the interfaces in the system, excepting the ones listed in ExcludeInterfaces. If an entry is enclosed by slashes (e.g. `/br-/`), it will match as regular expression, otherwise it will be matched as a case-sensitive string.<br/>
-        </td>
-        <td>false</td>
-      </tr><tr>
-        <td><b>logLevel</b></td>
-        <td>enum</td>
-        <td>
-          LogLevel defines the log level for the NetObserv eBPF Agent<br/>
-          <br/>
-            <i>Enum</i>: trace, debug, info, warn, error, fatal, panic<br/>
-            <i>Default</i>: info<br/>
-        </td>
-        <td>false</td>
-      </tr><tr>
-        <td><b>privileged</b></td>
-        <td>boolean</td>
-        <td>
-          Privileged mode for the eBPF Agent container. If false, the operator will add the following capabilities to the container, to enable its correct operation: BPF, PERFMON, NET_ADMIN, SYS_RESOURCE.<br/>
-        </td>
-        <td>false</td>
-      </tr><tr>
-        <td><b><a href="#flowcollectorspecagentebpfresources">resources</a></b></td>
-        <td>object</td>
-        <td>
-          Compute Resources required by this container. Cannot be updated. More info: https://kubernetes.io/docs/concepts/configuration/manage-resources-containers/<br/>
-        </td>
-        <td>false</td>
-      </tr><tr>
-        <td><b>sampling</b></td>
-        <td>integer</td>
-        <td>
-          Sampling is the sampling rate on the reporter. 100 means one flow on 100 is sent. 0 or 1 means disabled.<br/>
-          <br/>
-            <i>Format</i>: int32<br/>
-        </td>
-        <td>false</td>
-      </tr></tbody>
-</table>
-
-
-### FlowCollector.spec.agent.ebpf.resources
-<sup><sup>[↩ Parent](#flowcollectorspecagentebpf)</sup></sup>
-
-
-
-Compute Resources required by this container. Cannot be updated. More info: https://kubernetes.io/docs/concepts/configuration/manage-resources-containers/
-
-<table>
-    <thead>
-        <tr>
-            <th>Name</th>
-            <th>Type</th>
-            <th>Description</th>
-            <th>Required</th>
-        </tr>
-    </thead>
-    <tbody><tr>
-        <td><b>limits</b></td>
-        <td>map[string]int or string</td>
-        <td>
-          Limits describes the maximum amount of compute resources allowed. More info: https://kubernetes.io/docs/concepts/configuration/manage-resources-containers/<br/>
-        </td>
-        <td>false</td>
-      </tr><tr>
-        <td><b>requests</b></td>
-        <td>map[string]int or string</td>
-        <td>
-          Requests describes the minimum amount of compute resources required. If Requests is omitted for a container, it defaults to Limits if that is explicitly specified, otherwise to an implementation-defined value. More info: https://kubernetes.io/docs/concepts/configuration/manage-resources-containers/<br/>
-        </td>
-        <td>false</td>
-      </tr></tbody>
-</table>
-
-
-### FlowCollector.spec.agent.ipfix
-<sup><sup>[↩ Parent](#flowcollectorspecagent)</sup></sup>
-
-
-
-Settings related to IPFIX-based flow reporter when the "agent" property is set to "ipfix".
-
-<table>
-    <thead>
-        <tr>
-            <th>Name</th>
-            <th>Type</th>
-            <th>Description</th>
-            <th>Required</th>
-        </tr>
-    </thead>
-    <tbody><tr>
-        <td><b>cacheActiveTimeout</b></td>
-        <td>string</td>
-        <td>
-          CacheActiveTimeout is the max period during which the reporter will aggregate flows before sending<br/>
-          <br/>
-            <i>Default</i>: 60s<br/>
-        </td>
-        <td>false</td>
-      </tr><tr>
-        <td><b>cacheMaxFlows</b></td>
-        <td>integer</td>
-        <td>
-          CacheMaxFlows is the max number of flows in an aggregate; when reached, the reporter sends the flows<br/>
-          <br/>
-            <i>Format</i>: int32<br/>
-            <i>Default</i>: 100<br/>
-            <i>Minimum</i>: 0<br/>
-        </td>
-        <td>false</td>
-      </tr><tr>
-        <td><b>sampling</b></td>
-        <td>integer</td>
-        <td>
-          Sampling is the sampling rate on the reporter. 100 means one flow on 100 is sent. 0 means disabled.<br/>
-          <br/>
-            <i>Format</i>: int32<br/>
-            <i>Default</i>: 400<br/>
-            <i>Minimum</i>: 0<br/>
         </td>
         <td>false</td>
       </tr></tbody>
@@ -1500,6 +1280,155 @@
 </table>
 
 
+### FlowCollector.spec.ebpf
+<sup><sup>[↩ Parent](#flowcollectorspec)</sup></sup>
+
+
+
+Settings related to eBPF-based flow reporter when the "agent" property is set to "ebpf".
+
+<table>
+    <thead>
+        <tr>
+            <th>Name</th>
+            <th>Type</th>
+            <th>Description</th>
+            <th>Required</th>
+        </tr>
+    </thead>
+    <tbody><tr>
+        <td><b>cacheActiveTimeout</b></td>
+        <td>string</td>
+        <td>
+          CacheActiveTimeout is the max period during which the reporter will aggregate flows before sending<br/>
+          <br/>
+            <i>Default</i>: 5s<br/>
+        </td>
+        <td>false</td>
+      </tr><tr>
+        <td><b>cacheMaxFlows</b></td>
+        <td>integer</td>
+        <td>
+          CacheMaxFlows is the max number of flows in an aggregate; when reached, the reporter sends the flows<br/>
+          <br/>
+            <i>Format</i>: int32<br/>
+            <i>Default</i>: 1000<br/>
+            <i>Minimum</i>: 1<br/>
+        </td>
+        <td>false</td>
+      </tr><tr>
+        <td><b>env</b></td>
+        <td>map[string]string</td>
+        <td>
+          Env allows passing custom environment variables to the NetObserv Agent. Useful for passing some very concrete performance-tuning options (e.g. GOGC, GOMAXPROCS) that shouldn't be publicly exposed as part of the FlowCollector descriptor, as they are only useful in edge debug/support scenarios.<br/>
+        </td>
+        <td>false</td>
+      </tr><tr>
+        <td><b>excludeInterfaces</b></td>
+        <td>[]string</td>
+        <td>
+          ExcludeInterfaces contains the interface names that will be excluded from flow tracing. If an entry is enclosed by slashes (e.g. `/br-/`), it will match as regular expression, otherwise it will be matched as a case-sensitive string.<br/>
+          <br/>
+            <i>Default</i>: [lo]<br/>
+        </td>
+        <td>false</td>
+      </tr><tr>
+        <td><b>image</b></td>
+        <td>string</td>
+        <td>
+          Image is the NetObserv Agent image (including domain and tag)<br/>
+          <br/>
+            <i>Default</i>: quay.io/netobserv/netobserv-ebpf-agent:main<br/>
+        </td>
+        <td>false</td>
+      </tr><tr>
+        <td><b>imagePullPolicy</b></td>
+        <td>enum</td>
+        <td>
+          ImagePullPolicy is the Kubernetes pull policy for the image defined above<br/>
+          <br/>
+            <i>Enum</i>: IfNotPresent, Always, Never<br/>
+            <i>Default</i>: IfNotPresent<br/>
+        </td>
+        <td>false</td>
+      </tr><tr>
+        <td><b>interfaces</b></td>
+        <td>[]string</td>
+        <td>
+          Interfaces contains the interface names from where flows will be collected. If empty, the agent will fetch all the interfaces in the system, excepting the ones listed in ExcludeInterfaces. If an entry is enclosed by slashes (e.g. `/br-/`), it will match as regular expression, otherwise it will be matched as a case-sensitive string.<br/>
+        </td>
+        <td>false</td>
+      </tr><tr>
+        <td><b>logLevel</b></td>
+        <td>enum</td>
+        <td>
+          LogLevel defines the log level for the NetObserv eBPF Agent<br/>
+          <br/>
+            <i>Enum</i>: trace, debug, info, warn, error, fatal, panic<br/>
+            <i>Default</i>: info<br/>
+        </td>
+        <td>false</td>
+      </tr><tr>
+        <td><b>privileged</b></td>
+        <td>boolean</td>
+        <td>
+          Privileged mode for the eBPF Agent container. If false, the operator will add the following capabilities to the container, to enable its correct operation: BPF, PERFMON, NET_ADMIN, SYS_RESOURCE.<br/>
+        </td>
+        <td>false</td>
+      </tr><tr>
+        <td><b><a href="#flowcollectorspecebpfresources">resources</a></b></td>
+        <td>object</td>
+        <td>
+          Compute Resources required by this container. Cannot be updated. More info: https://kubernetes.io/docs/concepts/configuration/manage-resources-containers/<br/>
+        </td>
+        <td>false</td>
+      </tr><tr>
+        <td><b>sampling</b></td>
+        <td>integer</td>
+        <td>
+          Sampling is the sampling rate on the reporter. 100 means one flow on 100 is sent. 0 or 1 means disabled.<br/>
+          <br/>
+            <i>Format</i>: int32<br/>
+        </td>
+        <td>false</td>
+      </tr></tbody>
+</table>
+
+
+### FlowCollector.spec.ebpf.resources
+<sup><sup>[↩ Parent](#flowcollectorspecebpf)</sup></sup>
+
+
+
+Compute Resources required by this container. Cannot be updated. More info: https://kubernetes.io/docs/concepts/configuration/manage-resources-containers/
+
+<table>
+    <thead>
+        <tr>
+            <th>Name</th>
+            <th>Type</th>
+            <th>Description</th>
+            <th>Required</th>
+        </tr>
+    </thead>
+    <tbody><tr>
+        <td><b>limits</b></td>
+        <td>map[string]int or string</td>
+        <td>
+          Limits describes the maximum amount of compute resources allowed. More info: https://kubernetes.io/docs/concepts/configuration/manage-resources-containers/<br/>
+        </td>
+        <td>false</td>
+      </tr><tr>
+        <td><b>requests</b></td>
+        <td>map[string]int or string</td>
+        <td>
+          Requests describes the minimum amount of compute resources required. If Requests is omitted for a container, it defaults to Limits if that is explicitly specified, otherwise to an implementation-defined value. More info: https://kubernetes.io/docs/concepts/configuration/manage-resources-containers/<br/>
+        </td>
+        <td>false</td>
+      </tr></tbody>
+</table>
+
+
 ### FlowCollector.spec.flowlogsPipeline
 <sup><sup>[↩ Parent](#flowcollectorspec)</sup></sup>
 
@@ -2592,8 +2521,6 @@
 </table>
 
 
-<<<<<<< HEAD
-=======
 ### FlowCollector.spec.ipfix
 <sup><sup>[↩ Parent](#flowcollectorspec)</sup></sup>
 
@@ -2654,7 +2581,6 @@
 </table>
 
 
->>>>>>> 048b825d
 ### FlowCollector.spec.kafka
 <sup><sup>[↩ Parent](#flowcollectorspec)</sup></sup>
 
