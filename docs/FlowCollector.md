--- conflicted
+++ resolved
@@ -288,13 +288,9 @@
         <td><b><a href="#flowcollectorspecagentebpfresources">resources</a></b></td>
         <td>object</td>
         <td>
-<<<<<<< HEAD
           resources are the compute resources required by this container. Cannot be updated. More info: https://kubernetes.io/docs/concepts/configuration/manage-resources-containers/<br/>
-=======
-          Compute Resources required by this container. Cannot be updated. More info: https://kubernetes.io/docs/concepts/configuration/manage-resources-containers/<br/>
           <br/>
             <i>Default</i>: map[limits:map[memory:100Mi] requests:map[cpu:100m memory:50Mi]]<br/>
->>>>>>> ab50786b
         </td>
         <td>false</td>
       </tr><tr>
@@ -1546,19 +1542,12 @@
         </td>
         <td>true</td>
       </tr><tr>
-<<<<<<< HEAD
         <td><b>topic</b></td>
         <td>string</td>
         <td>
           kafka topic to use. It must exist, NetObserv will not create it.<br/>
           <br/>
             <i>Default</i>: <br/>
-=======
-        <td><b><a href="#flowcollectorspecflowlogspipelineprometheus">prometheus</a></b></td>
-        <td>object</td>
-        <td>
-          Prometheus endpoint configuration<br/>
->>>>>>> ab50786b
         </td>
         <td>true</td>
       </tr><tr>
@@ -2179,10 +2168,966 @@
         </td>
         <td>false</td>
       </tr><tr>
-        <td><b>prometheusPort</b></td>
+        <td><b><a href="#flowcollectorspecflowlogspipelineprometheus">prometheus</a></b></td>
+        <td>object</td>
+        <td>
+          Prometheus endpoint configuration<br/>
+        </td>
+        <td>false</td>
+      </tr><tr>
+        <td><b>replicas</b></td>
         <td>integer</td>
         <td>
-          prometheusPort is the prometheus HTTP port: this port exposes prometheus metrics<br/>
+          replicas defines the number of replicas (pods) to start for Deployment kind. Ignored for DaemonSet.<br/>
+          <br/>
+            <i>Format</i>: int32<br/>
+            <i>Default</i>: 1<br/>
+            <i>Minimum</i>: 0<br/>
+        </td>
+        <td>false</td>
+      </tr><tr>
+        <td><b><a href="#flowcollectorspecprocessorresources">resources</a></b></td>
+        <td>object</td>
+        <td>
+          resources are the compute resources required by this container. Cannot be updated. More info: https://kubernetes.io/docs/concepts/configuration/manage-resources-containers/<br/>
+          <br/>
+            <i>Default</i>: map[limits:map[memory:300Mi] requests:map[cpu:100m memory:100Mi]]<br/>
+        </td>
+        <td>false</td>
+      </tr></tbody>
+</table>
+
+
+### FlowCollector.spec.processor.hpa
+<sup><sup>[↩ Parent](#flowcollectorspecprocessor)</sup></sup>
+
+
+
+hpa spec of a horizontal pod autoscaler to set up for the collector Deployment. Ignored for DaemonSet.
+
+<table>
+    <thead>
+        <tr>
+            <th>Name</th>
+            <th>Type</th>
+            <th>Description</th>
+            <th>Required</th>
+        </tr>
+    </thead>
+    <tbody><tr>
+        <td><b>maxReplicas</b></td>
+        <td>integer</td>
+        <td>
+          maxReplicas is the upper limit for the number of pods that can be set by the autoscaler; cannot be smaller than MinReplicas.<br/>
+          <br/>
+            <i>Format</i>: int32<br/>
+        </td>
+        <td>true</td>
+      </tr><tr>
+        <td><b><a href="#flowcollectorspecprocessorhpametricsindex">metrics</a></b></td>
+        <td>[]object</td>
+        <td>
+          metrics used by the pod autoscaler<br/>
+        </td>
+        <td>false</td>
+      </tr><tr>
+        <td><b>minReplicas</b></td>
+        <td>integer</td>
+        <td>
+          minReplicas is the lower limit for the number of replicas to which the autoscaler can scale down.  It defaults to 1 pod.  minReplicas is allowed to be 0 if the alpha feature gate HPAScaleToZero is enabled and at least one Object or External metric is configured.  Scaling is active as long as at least one metric value is available.<br/>
+          <br/>
+            <i>Format</i>: int32<br/>
+        </td>
+        <td>false</td>
+      </tr></tbody>
+</table>
+
+
+### FlowCollector.spec.processor.hpa.metrics[index]
+<sup><sup>[↩ Parent](#flowcollectorspecprocessorhpa)</sup></sup>
+
+
+
+MetricSpec specifies how to scale based on a single metric (only `type` and one other matching field should be set at once).
+
+<table>
+    <thead>
+        <tr>
+            <th>Name</th>
+            <th>Type</th>
+            <th>Description</th>
+            <th>Required</th>
+        </tr>
+    </thead>
+    <tbody><tr>
+        <td><b>type</b></td>
+        <td>string</td>
+        <td>
+          type is the type of metric source.  It should be one of "ContainerResource", "External", "Object", "Pods" or "Resource", each mapping to a matching field in the object. Note: "ContainerResource" type is available on when the feature-gate HPAContainerMetrics is enabled<br/>
+        </td>
+        <td>true</td>
+      </tr><tr>
+        <td><b><a href="#flowcollectorspecprocessorhpametricsindexcontainerresource">containerResource</a></b></td>
+        <td>object</td>
+        <td>
+          container resource refers to a resource metric (such as those specified in requests and limits) known to Kubernetes describing a single container in each pod of the current scale target (e.g. CPU or memory). Such metrics are built in to Kubernetes, and have special scaling options on top of those available to normal per-pod metrics using the "pods" source. This is an alpha feature and can be enabled by the HPAContainerMetrics feature flag.<br/>
+        </td>
+        <td>false</td>
+      </tr><tr>
+        <td><b><a href="#flowcollectorspecprocessorhpametricsindexexternal">external</a></b></td>
+        <td>object</td>
+        <td>
+          external refers to a global metric that is not associated with any Kubernetes object. It allows autoscaling based on information coming from components running outside of cluster (for example length of queue in cloud messaging service, or QPS from loadbalancer running outside of cluster).<br/>
+        </td>
+        <td>false</td>
+      </tr><tr>
+        <td><b><a href="#flowcollectorspecprocessorhpametricsindexobject">object</a></b></td>
+        <td>object</td>
+        <td>
+          object refers to a metric describing a single kubernetes object (for example, hits-per-second on an Ingress object).<br/>
+        </td>
+        <td>false</td>
+      </tr><tr>
+        <td><b><a href="#flowcollectorspecprocessorhpametricsindexpods">pods</a></b></td>
+        <td>object</td>
+        <td>
+          pods refers to a metric describing each pod in the current scale target (for example, transactions-processed-per-second).  The values will be averaged together before being compared to the target value.<br/>
+        </td>
+        <td>false</td>
+      </tr><tr>
+        <td><b><a href="#flowcollectorspecprocessorhpametricsindexresource">resource</a></b></td>
+        <td>object</td>
+        <td>
+          resource refers to a resource metric (such as those specified in requests and limits) known to Kubernetes describing each pod in the current scale target (e.g. CPU or memory). Such metrics are built in to Kubernetes, and have special scaling options on top of those available to normal per-pod metrics using the "pods" source.<br/>
+        </td>
+        <td>false</td>
+      </tr></tbody>
+</table>
+
+
+### FlowCollector.spec.processor.hpa.metrics[index].containerResource
+<sup><sup>[↩ Parent](#flowcollectorspecprocessorhpametricsindex)</sup></sup>
+
+
+
+container resource refers to a resource metric (such as those specified in requests and limits) known to Kubernetes describing a single container in each pod of the current scale target (e.g. CPU or memory). Such metrics are built in to Kubernetes, and have special scaling options on top of those available to normal per-pod metrics using the "pods" source. This is an alpha feature and can be enabled by the HPAContainerMetrics feature flag.
+
+<table>
+    <thead>
+        <tr>
+            <th>Name</th>
+            <th>Type</th>
+            <th>Description</th>
+            <th>Required</th>
+        </tr>
+    </thead>
+    <tbody><tr>
+        <td><b>container</b></td>
+        <td>string</td>
+        <td>
+          container is the name of the container in the pods of the scaling target<br/>
+        </td>
+        <td>true</td>
+      </tr><tr>
+        <td><b>name</b></td>
+        <td>string</td>
+        <td>
+          name is the name of the resource in question.<br/>
+        </td>
+        <td>true</td>
+      </tr><tr>
+        <td><b><a href="#flowcollectorspecprocessorhpametricsindexcontainerresourcetarget">target</a></b></td>
+        <td>object</td>
+        <td>
+          target specifies the target value for the given metric<br/>
+        </td>
+        <td>true</td>
+      </tr></tbody>
+</table>
+
+
+### FlowCollector.spec.processor.hpa.metrics[index].containerResource.target
+<sup><sup>[↩ Parent](#flowcollectorspecprocessorhpametricsindexcontainerresource)</sup></sup>
+
+
+
+target specifies the target value for the given metric
+
+<table>
+    <thead>
+        <tr>
+            <th>Name</th>
+            <th>Type</th>
+            <th>Description</th>
+            <th>Required</th>
+        </tr>
+    </thead>
+    <tbody><tr>
+        <td><b>type</b></td>
+        <td>string</td>
+        <td>
+          type represents whether the metric type is Utilization, Value, or AverageValue<br/>
+        </td>
+        <td>true</td>
+      </tr><tr>
+        <td><b>averageUtilization</b></td>
+        <td>integer</td>
+        <td>
+          averageUtilization is the target value of the average of the resource metric across all relevant pods, represented as a percentage of the requested value of the resource for the pods. Currently only valid for Resource metric source type<br/>
+          <br/>
+            <i>Format</i>: int32<br/>
+        </td>
+        <td>false</td>
+      </tr><tr>
+        <td><b>averageValue</b></td>
+        <td>int or string</td>
+        <td>
+          averageValue is the target value of the average of the metric across all relevant pods (as a quantity)<br/>
+        </td>
+        <td>false</td>
+      </tr><tr>
+        <td><b>value</b></td>
+        <td>int or string</td>
+        <td>
+          value is the target value of the metric (as a quantity).<br/>
+        </td>
+        <td>false</td>
+      </tr></tbody>
+</table>
+
+
+### FlowCollector.spec.processor.hpa.metrics[index].external
+<sup><sup>[↩ Parent](#flowcollectorspecprocessorhpametricsindex)</sup></sup>
+
+
+
+external refers to a global metric that is not associated with any Kubernetes object. It allows autoscaling based on information coming from components running outside of cluster (for example length of queue in cloud messaging service, or QPS from loadbalancer running outside of cluster).
+
+<table>
+    <thead>
+        <tr>
+            <th>Name</th>
+            <th>Type</th>
+            <th>Description</th>
+            <th>Required</th>
+        </tr>
+    </thead>
+    <tbody><tr>
+        <td><b><a href="#flowcollectorspecprocessorhpametricsindexexternalmetric">metric</a></b></td>
+        <td>object</td>
+        <td>
+          metric identifies the target metric by name and selector<br/>
+        </td>
+        <td>true</td>
+      </tr><tr>
+        <td><b><a href="#flowcollectorspecprocessorhpametricsindexexternaltarget">target</a></b></td>
+        <td>object</td>
+        <td>
+          target specifies the target value for the given metric<br/>
+        </td>
+        <td>true</td>
+      </tr></tbody>
+</table>
+
+
+### FlowCollector.spec.processor.hpa.metrics[index].external.metric
+<sup><sup>[↩ Parent](#flowcollectorspecprocessorhpametricsindexexternal)</sup></sup>
+
+
+
+metric identifies the target metric by name and selector
+
+<table>
+    <thead>
+        <tr>
+            <th>Name</th>
+            <th>Type</th>
+            <th>Description</th>
+            <th>Required</th>
+        </tr>
+    </thead>
+    <tbody><tr>
+        <td><b>name</b></td>
+        <td>string</td>
+        <td>
+          name is the name of the given metric<br/>
+        </td>
+        <td>true</td>
+      </tr><tr>
+        <td><b><a href="#flowcollectorspecprocessorhpametricsindexexternalmetricselector">selector</a></b></td>
+        <td>object</td>
+        <td>
+          selector is the string-encoded form of a standard kubernetes label selector for the given metric When set, it is passed as an additional parameter to the metrics server for more specific metrics scoping. When unset, just the metricName will be used to gather metrics.<br/>
+        </td>
+        <td>false</td>
+      </tr></tbody>
+</table>
+
+
+### FlowCollector.spec.processor.hpa.metrics[index].external.metric.selector
+<sup><sup>[↩ Parent](#flowcollectorspecprocessorhpametricsindexexternalmetric)</sup></sup>
+
+
+
+selector is the string-encoded form of a standard kubernetes label selector for the given metric When set, it is passed as an additional parameter to the metrics server for more specific metrics scoping. When unset, just the metricName will be used to gather metrics.
+
+<table>
+    <thead>
+        <tr>
+            <th>Name</th>
+            <th>Type</th>
+            <th>Description</th>
+            <th>Required</th>
+        </tr>
+    </thead>
+    <tbody><tr>
+        <td><b><a href="#flowcollectorspecprocessorhpametricsindexexternalmetricselectormatchexpressionsindex">matchExpressions</a></b></td>
+        <td>[]object</td>
+        <td>
+          matchExpressions is a list of label selector requirements. The requirements are ANDed.<br/>
+        </td>
+        <td>false</td>
+      </tr><tr>
+        <td><b>matchLabels</b></td>
+        <td>map[string]string</td>
+        <td>
+          matchLabels is a map of {key,value} pairs. A single {key,value} in the matchLabels map is equivalent to an element of matchExpressions, whose key field is "key", the operator is "In", and the values array contains only "value". The requirements are ANDed.<br/>
+        </td>
+        <td>false</td>
+      </tr></tbody>
+</table>
+
+
+### FlowCollector.spec.processor.hpa.metrics[index].external.metric.selector.matchExpressions[index]
+<sup><sup>[↩ Parent](#flowcollectorspecprocessorhpametricsindexexternalmetricselector)</sup></sup>
+
+
+
+A label selector requirement is a selector that contains values, a key, and an operator that relates the key and values.
+
+<table>
+    <thead>
+        <tr>
+            <th>Name</th>
+            <th>Type</th>
+            <th>Description</th>
+            <th>Required</th>
+        </tr>
+    </thead>
+    <tbody><tr>
+        <td><b>key</b></td>
+        <td>string</td>
+        <td>
+          key is the label key that the selector applies to.<br/>
+        </td>
+        <td>true</td>
+      </tr><tr>
+        <td><b>operator</b></td>
+        <td>string</td>
+        <td>
+          operator represents a key's relationship to a set of values. Valid operators are In, NotIn, Exists and DoesNotExist.<br/>
+        </td>
+        <td>true</td>
+      </tr><tr>
+        <td><b>values</b></td>
+        <td>[]string</td>
+        <td>
+          values is an array of string values. If the operator is In or NotIn, the values array must be non-empty. If the operator is Exists or DoesNotExist, the values array must be empty. This array is replaced during a strategic merge patch.<br/>
+        </td>
+        <td>false</td>
+      </tr></tbody>
+</table>
+
+
+### FlowCollector.spec.processor.hpa.metrics[index].external.target
+<sup><sup>[↩ Parent](#flowcollectorspecprocessorhpametricsindexexternal)</sup></sup>
+
+
+
+target specifies the target value for the given metric
+
+<table>
+    <thead>
+        <tr>
+            <th>Name</th>
+            <th>Type</th>
+            <th>Description</th>
+            <th>Required</th>
+        </tr>
+    </thead>
+    <tbody><tr>
+        <td><b>type</b></td>
+        <td>string</td>
+        <td>
+          type represents whether the metric type is Utilization, Value, or AverageValue<br/>
+        </td>
+        <td>true</td>
+      </tr><tr>
+        <td><b>averageUtilization</b></td>
+        <td>integer</td>
+        <td>
+          averageUtilization is the target value of the average of the resource metric across all relevant pods, represented as a percentage of the requested value of the resource for the pods. Currently only valid for Resource metric source type<br/>
+          <br/>
+            <i>Format</i>: int32<br/>
+        </td>
+        <td>false</td>
+      </tr><tr>
+        <td><b>averageValue</b></td>
+        <td>int or string</td>
+        <td>
+          averageValue is the target value of the average of the metric across all relevant pods (as a quantity)<br/>
+        </td>
+        <td>false</td>
+      </tr><tr>
+        <td><b>value</b></td>
+        <td>int or string</td>
+        <td>
+          value is the target value of the metric (as a quantity).<br/>
+        </td>
+        <td>false</td>
+      </tr></tbody>
+</table>
+
+
+### FlowCollector.spec.processor.hpa.metrics[index].object
+<sup><sup>[↩ Parent](#flowcollectorspecprocessorhpametricsindex)</sup></sup>
+
+
+
+object refers to a metric describing a single kubernetes object (for example, hits-per-second on an Ingress object).
+
+<table>
+    <thead>
+        <tr>
+            <th>Name</th>
+            <th>Type</th>
+            <th>Description</th>
+            <th>Required</th>
+        </tr>
+    </thead>
+    <tbody><tr>
+        <td><b><a href="#flowcollectorspecprocessorhpametricsindexobjectdescribedobject">describedObject</a></b></td>
+        <td>object</td>
+        <td>
+          CrossVersionObjectReference contains enough information to let you identify the referred resource.<br/>
+        </td>
+        <td>true</td>
+      </tr><tr>
+        <td><b><a href="#flowcollectorspecprocessorhpametricsindexobjectmetric">metric</a></b></td>
+        <td>object</td>
+        <td>
+          metric identifies the target metric by name and selector<br/>
+        </td>
+        <td>true</td>
+      </tr><tr>
+        <td><b><a href="#flowcollectorspecprocessorhpametricsindexobjecttarget">target</a></b></td>
+        <td>object</td>
+        <td>
+          target specifies the target value for the given metric<br/>
+        </td>
+        <td>true</td>
+      </tr></tbody>
+</table>
+
+
+### FlowCollector.spec.processor.hpa.metrics[index].object.describedObject
+<sup><sup>[↩ Parent](#flowcollectorspecprocessorhpametricsindexobject)</sup></sup>
+
+
+
+CrossVersionObjectReference contains enough information to let you identify the referred resource.
+
+<table>
+    <thead>
+        <tr>
+            <th>Name</th>
+            <th>Type</th>
+            <th>Description</th>
+            <th>Required</th>
+        </tr>
+    </thead>
+    <tbody><tr>
+        <td><b>kind</b></td>
+        <td>string</td>
+        <td>
+          Kind of the referent; More info: https://git.k8s.io/community/contributors/devel/sig-architecture/api-conventions.md#types-kinds"<br/>
+        </td>
+        <td>true</td>
+      </tr><tr>
+        <td><b>name</b></td>
+        <td>string</td>
+        <td>
+          Name of the referent; More info: http://kubernetes.io/docs/user-guide/identifiers#names<br/>
+        </td>
+        <td>true</td>
+      </tr><tr>
+        <td><b>apiVersion</b></td>
+        <td>string</td>
+        <td>
+          API version of the referent<br/>
+        </td>
+        <td>false</td>
+      </tr></tbody>
+</table>
+
+
+### FlowCollector.spec.processor.hpa.metrics[index].object.metric
+<sup><sup>[↩ Parent](#flowcollectorspecprocessorhpametricsindexobject)</sup></sup>
+
+
+
+metric identifies the target metric by name and selector
+
+<table>
+    <thead>
+        <tr>
+            <th>Name</th>
+            <th>Type</th>
+            <th>Description</th>
+            <th>Required</th>
+        </tr>
+    </thead>
+    <tbody><tr>
+        <td><b>name</b></td>
+        <td>string</td>
+        <td>
+          name is the name of the given metric<br/>
+        </td>
+        <td>true</td>
+      </tr><tr>
+        <td><b><a href="#flowcollectorspecprocessorhpametricsindexobjectmetricselector">selector</a></b></td>
+        <td>object</td>
+        <td>
+          selector is the string-encoded form of a standard kubernetes label selector for the given metric When set, it is passed as an additional parameter to the metrics server for more specific metrics scoping. When unset, just the metricName will be used to gather metrics.<br/>
+        </td>
+        <td>false</td>
+      </tr></tbody>
+</table>
+
+
+### FlowCollector.spec.processor.hpa.metrics[index].object.metric.selector
+<sup><sup>[↩ Parent](#flowcollectorspecprocessorhpametricsindexobjectmetric)</sup></sup>
+
+
+
+selector is the string-encoded form of a standard kubernetes label selector for the given metric When set, it is passed as an additional parameter to the metrics server for more specific metrics scoping. When unset, just the metricName will be used to gather metrics.
+
+<table>
+    <thead>
+        <tr>
+            <th>Name</th>
+            <th>Type</th>
+            <th>Description</th>
+            <th>Required</th>
+        </tr>
+    </thead>
+    <tbody><tr>
+        <td><b><a href="#flowcollectorspecprocessorhpametricsindexobjectmetricselectormatchexpressionsindex">matchExpressions</a></b></td>
+        <td>[]object</td>
+        <td>
+          matchExpressions is a list of label selector requirements. The requirements are ANDed.<br/>
+        </td>
+        <td>false</td>
+      </tr><tr>
+        <td><b>matchLabels</b></td>
+        <td>map[string]string</td>
+        <td>
+          matchLabels is a map of {key,value} pairs. A single {key,value} in the matchLabels map is equivalent to an element of matchExpressions, whose key field is "key", the operator is "In", and the values array contains only "value". The requirements are ANDed.<br/>
+        </td>
+        <td>false</td>
+      </tr></tbody>
+</table>
+
+
+### FlowCollector.spec.processor.hpa.metrics[index].object.metric.selector.matchExpressions[index]
+<sup><sup>[↩ Parent](#flowcollectorspecprocessorhpametricsindexobjectmetricselector)</sup></sup>
+
+
+
+A label selector requirement is a selector that contains values, a key, and an operator that relates the key and values.
+
+<table>
+    <thead>
+        <tr>
+            <th>Name</th>
+            <th>Type</th>
+            <th>Description</th>
+            <th>Required</th>
+        </tr>
+    </thead>
+    <tbody><tr>
+        <td><b>key</b></td>
+        <td>string</td>
+        <td>
+          key is the label key that the selector applies to.<br/>
+        </td>
+        <td>true</td>
+      </tr><tr>
+        <td><b>operator</b></td>
+        <td>string</td>
+        <td>
+          operator represents a key's relationship to a set of values. Valid operators are In, NotIn, Exists and DoesNotExist.<br/>
+        </td>
+        <td>true</td>
+      </tr><tr>
+        <td><b>values</b></td>
+        <td>[]string</td>
+        <td>
+          values is an array of string values. If the operator is In or NotIn, the values array must be non-empty. If the operator is Exists or DoesNotExist, the values array must be empty. This array is replaced during a strategic merge patch.<br/>
+        </td>
+        <td>false</td>
+      </tr></tbody>
+</table>
+
+
+### FlowCollector.spec.processor.hpa.metrics[index].object.target
+<sup><sup>[↩ Parent](#flowcollectorspecprocessorhpametricsindexobject)</sup></sup>
+
+
+
+target specifies the target value for the given metric
+
+<table>
+    <thead>
+        <tr>
+            <th>Name</th>
+            <th>Type</th>
+            <th>Description</th>
+            <th>Required</th>
+        </tr>
+    </thead>
+    <tbody><tr>
+        <td><b>type</b></td>
+        <td>string</td>
+        <td>
+          type represents whether the metric type is Utilization, Value, or AverageValue<br/>
+        </td>
+        <td>true</td>
+      </tr><tr>
+        <td><b>averageUtilization</b></td>
+        <td>integer</td>
+        <td>
+          averageUtilization is the target value of the average of the resource metric across all relevant pods, represented as a percentage of the requested value of the resource for the pods. Currently only valid for Resource metric source type<br/>
+          <br/>
+            <i>Format</i>: int32<br/>
+        </td>
+        <td>false</td>
+      </tr><tr>
+        <td><b>averageValue</b></td>
+        <td>int or string</td>
+        <td>
+          averageValue is the target value of the average of the metric across all relevant pods (as a quantity)<br/>
+        </td>
+        <td>false</td>
+      </tr><tr>
+        <td><b>value</b></td>
+        <td>int or string</td>
+        <td>
+          value is the target value of the metric (as a quantity).<br/>
+        </td>
+        <td>false</td>
+      </tr></tbody>
+</table>
+
+
+### FlowCollector.spec.processor.hpa.metrics[index].pods
+<sup><sup>[↩ Parent](#flowcollectorspecprocessorhpametricsindex)</sup></sup>
+
+
+
+pods refers to a metric describing each pod in the current scale target (for example, transactions-processed-per-second).  The values will be averaged together before being compared to the target value.
+
+<table>
+    <thead>
+        <tr>
+            <th>Name</th>
+            <th>Type</th>
+            <th>Description</th>
+            <th>Required</th>
+        </tr>
+    </thead>
+    <tbody><tr>
+        <td><b><a href="#flowcollectorspecprocessorhpametricsindexpodsmetric">metric</a></b></td>
+        <td>object</td>
+        <td>
+          metric identifies the target metric by name and selector<br/>
+        </td>
+        <td>true</td>
+      </tr><tr>
+        <td><b><a href="#flowcollectorspecprocessorhpametricsindexpodstarget">target</a></b></td>
+        <td>object</td>
+        <td>
+          target specifies the target value for the given metric<br/>
+        </td>
+        <td>true</td>
+      </tr></tbody>
+</table>
+
+
+### FlowCollector.spec.processor.hpa.metrics[index].pods.metric
+<sup><sup>[↩ Parent](#flowcollectorspecprocessorhpametricsindexpods)</sup></sup>
+
+
+
+metric identifies the target metric by name and selector
+
+<table>
+    <thead>
+        <tr>
+            <th>Name</th>
+            <th>Type</th>
+            <th>Description</th>
+            <th>Required</th>
+        </tr>
+    </thead>
+    <tbody><tr>
+        <td><b>name</b></td>
+        <td>string</td>
+        <td>
+          name is the name of the given metric<br/>
+        </td>
+        <td>true</td>
+      </tr><tr>
+        <td><b><a href="#flowcollectorspecprocessorhpametricsindexpodsmetricselector">selector</a></b></td>
+        <td>object</td>
+        <td>
+          selector is the string-encoded form of a standard kubernetes label selector for the given metric When set, it is passed as an additional parameter to the metrics server for more specific metrics scoping. When unset, just the metricName will be used to gather metrics.<br/>
+        </td>
+        <td>false</td>
+      </tr></tbody>
+</table>
+
+
+### FlowCollector.spec.processor.hpa.metrics[index].pods.metric.selector
+<sup><sup>[↩ Parent](#flowcollectorspecprocessorhpametricsindexpodsmetric)</sup></sup>
+
+
+
+selector is the string-encoded form of a standard kubernetes label selector for the given metric When set, it is passed as an additional parameter to the metrics server for more specific metrics scoping. When unset, just the metricName will be used to gather metrics.
+
+<table>
+    <thead>
+        <tr>
+            <th>Name</th>
+            <th>Type</th>
+            <th>Description</th>
+            <th>Required</th>
+        </tr>
+    </thead>
+    <tbody><tr>
+        <td><b><a href="#flowcollectorspecprocessorhpametricsindexpodsmetricselectormatchexpressionsindex">matchExpressions</a></b></td>
+        <td>[]object</td>
+        <td>
+          matchExpressions is a list of label selector requirements. The requirements are ANDed.<br/>
+        </td>
+        <td>false</td>
+      </tr><tr>
+        <td><b>matchLabels</b></td>
+        <td>map[string]string</td>
+        <td>
+          matchLabels is a map of {key,value} pairs. A single {key,value} in the matchLabels map is equivalent to an element of matchExpressions, whose key field is "key", the operator is "In", and the values array contains only "value". The requirements are ANDed.<br/>
+        </td>
+        <td>false</td>
+      </tr></tbody>
+</table>
+
+
+### FlowCollector.spec.processor.hpa.metrics[index].pods.metric.selector.matchExpressions[index]
+<sup><sup>[↩ Parent](#flowcollectorspecprocessorhpametricsindexpodsmetricselector)</sup></sup>
+
+
+
+A label selector requirement is a selector that contains values, a key, and an operator that relates the key and values.
+
+<table>
+    <thead>
+        <tr>
+            <th>Name</th>
+            <th>Type</th>
+            <th>Description</th>
+            <th>Required</th>
+        </tr>
+    </thead>
+    <tbody><tr>
+        <td><b>key</b></td>
+        <td>string</td>
+        <td>
+          key is the label key that the selector applies to.<br/>
+        </td>
+        <td>true</td>
+      </tr><tr>
+        <td><b>operator</b></td>
+        <td>string</td>
+        <td>
+          operator represents a key's relationship to a set of values. Valid operators are In, NotIn, Exists and DoesNotExist.<br/>
+        </td>
+        <td>true</td>
+      </tr><tr>
+        <td><b>values</b></td>
+        <td>[]string</td>
+        <td>
+          values is an array of string values. If the operator is In or NotIn, the values array must be non-empty. If the operator is Exists or DoesNotExist, the values array must be empty. This array is replaced during a strategic merge patch.<br/>
+        </td>
+        <td>false</td>
+      </tr></tbody>
+</table>
+
+
+### FlowCollector.spec.processor.hpa.metrics[index].pods.target
+<sup><sup>[↩ Parent](#flowcollectorspecprocessorhpametricsindexpods)</sup></sup>
+
+
+
+target specifies the target value for the given metric
+
+<table>
+    <thead>
+        <tr>
+            <th>Name</th>
+            <th>Type</th>
+            <th>Description</th>
+            <th>Required</th>
+        </tr>
+    </thead>
+    <tbody><tr>
+        <td><b>type</b></td>
+        <td>string</td>
+        <td>
+          type represents whether the metric type is Utilization, Value, or AverageValue<br/>
+        </td>
+        <td>true</td>
+      </tr><tr>
+        <td><b>averageUtilization</b></td>
+        <td>integer</td>
+        <td>
+          averageUtilization is the target value of the average of the resource metric across all relevant pods, represented as a percentage of the requested value of the resource for the pods. Currently only valid for Resource metric source type<br/>
+          <br/>
+            <i>Format</i>: int32<br/>
+        </td>
+        <td>false</td>
+      </tr><tr>
+        <td><b>averageValue</b></td>
+        <td>int or string</td>
+        <td>
+          averageValue is the target value of the average of the metric across all relevant pods (as a quantity)<br/>
+        </td>
+        <td>false</td>
+      </tr><tr>
+        <td><b>value</b></td>
+        <td>int or string</td>
+        <td>
+          value is the target value of the metric (as a quantity).<br/>
+        </td>
+        <td>false</td>
+      </tr></tbody>
+</table>
+
+
+### FlowCollector.spec.processor.hpa.metrics[index].resource
+<sup><sup>[↩ Parent](#flowcollectorspecprocessorhpametricsindex)</sup></sup>
+
+
+
+resource refers to a resource metric (such as those specified in requests and limits) known to Kubernetes describing each pod in the current scale target (e.g. CPU or memory). Such metrics are built in to Kubernetes, and have special scaling options on top of those available to normal per-pod metrics using the "pods" source.
+
+<table>
+    <thead>
+        <tr>
+            <th>Name</th>
+            <th>Type</th>
+            <th>Description</th>
+            <th>Required</th>
+        </tr>
+    </thead>
+    <tbody><tr>
+        <td><b>name</b></td>
+        <td>string</td>
+        <td>
+          name is the name of the resource in question.<br/>
+        </td>
+        <td>true</td>
+      </tr><tr>
+        <td><b><a href="#flowcollectorspecprocessorhpametricsindexresourcetarget">target</a></b></td>
+        <td>object</td>
+        <td>
+          target specifies the target value for the given metric<br/>
+        </td>
+        <td>true</td>
+      </tr></tbody>
+</table>
+
+
+### FlowCollector.spec.processor.hpa.metrics[index].resource.target
+<sup><sup>[↩ Parent](#flowcollectorspecprocessorhpametricsindexresource)</sup></sup>
+
+
+
+target specifies the target value for the given metric
+
+<table>
+    <thead>
+        <tr>
+            <th>Name</th>
+            <th>Type</th>
+            <th>Description</th>
+            <th>Required</th>
+        </tr>
+    </thead>
+    <tbody><tr>
+        <td><b>type</b></td>
+        <td>string</td>
+        <td>
+          type represents whether the metric type is Utilization, Value, or AverageValue<br/>
+        </td>
+        <td>true</td>
+      </tr><tr>
+        <td><b>averageUtilization</b></td>
+        <td>integer</td>
+        <td>
+          averageUtilization is the target value of the average of the resource metric across all relevant pods, represented as a percentage of the requested value of the resource for the pods. Currently only valid for Resource metric source type<br/>
+          <br/>
+            <i>Format</i>: int32<br/>
+        </td>
+        <td>false</td>
+      </tr><tr>
+        <td><b>averageValue</b></td>
+        <td>int or string</td>
+        <td>
+          averageValue is the target value of the average of the metric across all relevant pods (as a quantity)<br/>
+        </td>
+        <td>false</td>
+      </tr><tr>
+        <td><b>value</b></td>
+        <td>int or string</td>
+        <td>
+          value is the target value of the metric (as a quantity).<br/>
+        </td>
+        <td>false</td>
+      </tr></tbody>
+</table>
+
+
+### FlowCollector.spec.flowlogsPipeline.prometheus
+<sup><sup>[↩ Parent](#flowcollectorspecflowlogspipeline)</sup></sup>
+
+
+
+Prometheus endpoint configuration
+
+<table>
+    <thead>
+        <tr>
+            <th>Name</th>
+            <th>Type</th>
+            <th>Description</th>
+            <th>Required</th>
+        </tr>
+    </thead>
+    <tbody><tr>
+        <td><b>port</b></td>
+        <td>integer</td>
+        <td>
+          the prometheus HTTP port<br/>
           <br/>
             <i>Format</i>: int32<br/>
             <i>Default</i>: 9102<br/>
@@ -2191,569 +3136,6 @@
         </td>
         <td>false</td>
       </tr><tr>
-        <td><b>replicas</b></td>
-        <td>integer</td>
-        <td>
-          replicas defines the number of replicas (pods) to start for Deployment kind. Ignored for DaemonSet.<br/>
-          <br/>
-            <i>Format</i>: int32<br/>
-            <i>Default</i>: 1<br/>
-            <i>Minimum</i>: 0<br/>
-        </td>
-        <td>false</td>
-      </tr><tr>
-        <td><b><a href="#flowcollectorspecprocessorresources">resources</a></b></td>
-        <td>object</td>
-        <td>
-          resources are the compute resources required by this container. Cannot be updated. More info: https://kubernetes.io/docs/concepts/configuration/manage-resources-containers/<br/>
-          <br/>
-            <i>Default</i>: map[limits:map[memory:300Mi] requests:map[cpu:100m memory:100Mi]]<br/>
-        </td>
-        <td>false</td>
-      </tr></tbody>
-</table>
-
-
-### FlowCollector.spec.processor.hpa
-<sup><sup>[↩ Parent](#flowcollectorspecprocessor)</sup></sup>
-
-
-
-hpa spec of a horizontal pod autoscaler to set up for the collector Deployment. Ignored for DaemonSet.
-
-<table>
-    <thead>
-        <tr>
-            <th>Name</th>
-            <th>Type</th>
-            <th>Description</th>
-            <th>Required</th>
-        </tr>
-    </thead>
-    <tbody><tr>
-        <td><b>maxReplicas</b></td>
-        <td>integer</td>
-        <td>
-          maxReplicas is the upper limit for the number of pods that can be set by the autoscaler; cannot be smaller than MinReplicas.<br/>
-          <br/>
-            <i>Format</i>: int32<br/>
-        </td>
-        <td>true</td>
-      </tr><tr>
-        <td><b><a href="#flowcollectorspecprocessorhpametricsindex">metrics</a></b></td>
-        <td>[]object</td>
-        <td>
-          metrics used by the pod autoscaler<br/>
-        </td>
-        <td>false</td>
-      </tr><tr>
-        <td><b>minReplicas</b></td>
-        <td>integer</td>
-        <td>
-          minReplicas is the lower limit for the number of replicas to which the autoscaler can scale down.  It defaults to 1 pod.  minReplicas is allowed to be 0 if the alpha feature gate HPAScaleToZero is enabled and at least one Object or External metric is configured.  Scaling is active as long as at least one metric value is available.<br/>
-          <br/>
-            <i>Format</i>: int32<br/>
-        </td>
-        <td>false</td>
-      </tr></tbody>
-</table>
-
-
-### FlowCollector.spec.processor.hpa.metrics[index]
-<sup><sup>[↩ Parent](#flowcollectorspecprocessorhpa)</sup></sup>
-
-
-
-MetricSpec specifies how to scale based on a single metric (only `type` and one other matching field should be set at once).
-
-<table>
-    <thead>
-        <tr>
-            <th>Name</th>
-            <th>Type</th>
-            <th>Description</th>
-            <th>Required</th>
-        </tr>
-    </thead>
-    <tbody><tr>
-        <td><b>type</b></td>
-        <td>string</td>
-        <td>
-          type is the type of metric source.  It should be one of "ContainerResource", "External", "Object", "Pods" or "Resource", each mapping to a matching field in the object. Note: "ContainerResource" type is available on when the feature-gate HPAContainerMetrics is enabled<br/>
-        </td>
-        <td>true</td>
-      </tr><tr>
-        <td><b><a href="#flowcollectorspecprocessorhpametricsindexcontainerresource">containerResource</a></b></td>
-        <td>object</td>
-        <td>
-          container resource refers to a resource metric (such as those specified in requests and limits) known to Kubernetes describing a single container in each pod of the current scale target (e.g. CPU or memory). Such metrics are built in to Kubernetes, and have special scaling options on top of those available to normal per-pod metrics using the "pods" source. This is an alpha feature and can be enabled by the HPAContainerMetrics feature flag.<br/>
-        </td>
-        <td>false</td>
-      </tr><tr>
-        <td><b><a href="#flowcollectorspecprocessorhpametricsindexexternal">external</a></b></td>
-        <td>object</td>
-        <td>
-          external refers to a global metric that is not associated with any Kubernetes object. It allows autoscaling based on information coming from components running outside of cluster (for example length of queue in cloud messaging service, or QPS from loadbalancer running outside of cluster).<br/>
-        </td>
-        <td>false</td>
-      </tr><tr>
-        <td><b><a href="#flowcollectorspecprocessorhpametricsindexobject">object</a></b></td>
-        <td>object</td>
-        <td>
-          object refers to a metric describing a single kubernetes object (for example, hits-per-second on an Ingress object).<br/>
-        </td>
-        <td>false</td>
-      </tr><tr>
-        <td><b><a href="#flowcollectorspecprocessorhpametricsindexpods">pods</a></b></td>
-        <td>object</td>
-        <td>
-          pods refers to a metric describing each pod in the current scale target (for example, transactions-processed-per-second).  The values will be averaged together before being compared to the target value.<br/>
-        </td>
-        <td>false</td>
-      </tr><tr>
-        <td><b><a href="#flowcollectorspecprocessorhpametricsindexresource">resource</a></b></td>
-        <td>object</td>
-        <td>
-          resource refers to a resource metric (such as those specified in requests and limits) known to Kubernetes describing each pod in the current scale target (e.g. CPU or memory). Such metrics are built in to Kubernetes, and have special scaling options on top of those available to normal per-pod metrics using the "pods" source.<br/>
-        </td>
-        <td>false</td>
-      </tr></tbody>
-</table>
-
-
-### FlowCollector.spec.processor.hpa.metrics[index].containerResource
-<sup><sup>[↩ Parent](#flowcollectorspecprocessorhpametricsindex)</sup></sup>
-
-
-
-container resource refers to a resource metric (such as those specified in requests and limits) known to Kubernetes describing a single container in each pod of the current scale target (e.g. CPU or memory). Such metrics are built in to Kubernetes, and have special scaling options on top of those available to normal per-pod metrics using the "pods" source. This is an alpha feature and can be enabled by the HPAContainerMetrics feature flag.
-
-<table>
-    <thead>
-        <tr>
-            <th>Name</th>
-            <th>Type</th>
-            <th>Description</th>
-            <th>Required</th>
-        </tr>
-    </thead>
-    <tbody><tr>
-        <td><b>container</b></td>
-        <td>string</td>
-        <td>
-          container is the name of the container in the pods of the scaling target<br/>
-        </td>
-        <td>true</td>
-      </tr><tr>
-        <td><b>name</b></td>
-        <td>string</td>
-        <td>
-          name is the name of the resource in question.<br/>
-        </td>
-        <td>true</td>
-      </tr><tr>
-        <td><b><a href="#flowcollectorspecprocessorhpametricsindexcontainerresourcetarget">target</a></b></td>
-        <td>object</td>
-        <td>
-          target specifies the target value for the given metric<br/>
-        </td>
-        <td>true</td>
-      </tr></tbody>
-</table>
-
-
-### FlowCollector.spec.processor.hpa.metrics[index].containerResource.target
-<sup><sup>[↩ Parent](#flowcollectorspecprocessorhpametricsindexcontainerresource)</sup></sup>
-
-
-
-target specifies the target value for the given metric
-
-<table>
-    <thead>
-        <tr>
-            <th>Name</th>
-            <th>Type</th>
-            <th>Description</th>
-            <th>Required</th>
-        </tr>
-    </thead>
-    <tbody><tr>
-        <td><b>type</b></td>
-        <td>string</td>
-        <td>
-          type represents whether the metric type is Utilization, Value, or AverageValue<br/>
-        </td>
-        <td>true</td>
-      </tr><tr>
-        <td><b>averageUtilization</b></td>
-        <td>integer</td>
-        <td>
-          averageUtilization is the target value of the average of the resource metric across all relevant pods, represented as a percentage of the requested value of the resource for the pods. Currently only valid for Resource metric source type<br/>
-          <br/>
-            <i>Format</i>: int32<br/>
-        </td>
-        <td>false</td>
-      </tr><tr>
-        <td><b>averageValue</b></td>
-        <td>int or string</td>
-        <td>
-          averageValue is the target value of the average of the metric across all relevant pods (as a quantity)<br/>
-        </td>
-        <td>false</td>
-      </tr><tr>
-        <td><b>value</b></td>
-        <td>int or string</td>
-        <td>
-          value is the target value of the metric (as a quantity).<br/>
-        </td>
-        <td>false</td>
-      </tr></tbody>
-</table>
-
-
-### FlowCollector.spec.processor.hpa.metrics[index].external
-<sup><sup>[↩ Parent](#flowcollectorspecprocessorhpametricsindex)</sup></sup>
-
-
-
-external refers to a global metric that is not associated with any Kubernetes object. It allows autoscaling based on information coming from components running outside of cluster (for example length of queue in cloud messaging service, or QPS from loadbalancer running outside of cluster).
-
-<table>
-    <thead>
-        <tr>
-            <th>Name</th>
-            <th>Type</th>
-            <th>Description</th>
-            <th>Required</th>
-        </tr>
-    </thead>
-    <tbody><tr>
-        <td><b><a href="#flowcollectorspecprocessorhpametricsindexexternalmetric">metric</a></b></td>
-        <td>object</td>
-        <td>
-          metric identifies the target metric by name and selector<br/>
-        </td>
-        <td>true</td>
-      </tr><tr>
-        <td><b><a href="#flowcollectorspecprocessorhpametricsindexexternaltarget">target</a></b></td>
-        <td>object</td>
-        <td>
-          target specifies the target value for the given metric<br/>
-        </td>
-        <td>true</td>
-      </tr></tbody>
-</table>
-
-
-### FlowCollector.spec.processor.hpa.metrics[index].external.metric
-<sup><sup>[↩ Parent](#flowcollectorspecprocessorhpametricsindexexternal)</sup></sup>
-
-
-
-metric identifies the target metric by name and selector
-
-<table>
-    <thead>
-        <tr>
-            <th>Name</th>
-            <th>Type</th>
-            <th>Description</th>
-            <th>Required</th>
-        </tr>
-    </thead>
-    <tbody><tr>
-        <td><b>name</b></td>
-        <td>string</td>
-        <td>
-          name is the name of the given metric<br/>
-        </td>
-        <td>true</td>
-      </tr><tr>
-        <td><b><a href="#flowcollectorspecprocessorhpametricsindexexternalmetricselector">selector</a></b></td>
-        <td>object</td>
-        <td>
-          selector is the string-encoded form of a standard kubernetes label selector for the given metric When set, it is passed as an additional parameter to the metrics server for more specific metrics scoping. When unset, just the metricName will be used to gather metrics.<br/>
-        </td>
-        <td>false</td>
-      </tr></tbody>
-</table>
-
-
-### FlowCollector.spec.processor.hpa.metrics[index].external.metric.selector
-<sup><sup>[↩ Parent](#flowcollectorspecprocessorhpametricsindexexternalmetric)</sup></sup>
-
-
-
-selector is the string-encoded form of a standard kubernetes label selector for the given metric When set, it is passed as an additional parameter to the metrics server for more specific metrics scoping. When unset, just the metricName will be used to gather metrics.
-
-<table>
-    <thead>
-        <tr>
-            <th>Name</th>
-            <th>Type</th>
-            <th>Description</th>
-            <th>Required</th>
-        </tr>
-    </thead>
-    <tbody><tr>
-        <td><b><a href="#flowcollectorspecprocessorhpametricsindexexternalmetricselectormatchexpressionsindex">matchExpressions</a></b></td>
-        <td>[]object</td>
-        <td>
-          matchExpressions is a list of label selector requirements. The requirements are ANDed.<br/>
-        </td>
-        <td>false</td>
-      </tr><tr>
-        <td><b>matchLabels</b></td>
-        <td>map[string]string</td>
-        <td>
-          matchLabels is a map of {key,value} pairs. A single {key,value} in the matchLabels map is equivalent to an element of matchExpressions, whose key field is "key", the operator is "In", and the values array contains only "value". The requirements are ANDed.<br/>
-        </td>
-        <td>false</td>
-      </tr></tbody>
-</table>
-
-
-### FlowCollector.spec.processor.hpa.metrics[index].external.metric.selector.matchExpressions[index]
-<sup><sup>[↩ Parent](#flowcollectorspecprocessorhpametricsindexexternalmetricselector)</sup></sup>
-
-
-
-A label selector requirement is a selector that contains values, a key, and an operator that relates the key and values.
-
-<table>
-    <thead>
-        <tr>
-            <th>Name</th>
-            <th>Type</th>
-            <th>Description</th>
-            <th>Required</th>
-        </tr>
-    </thead>
-    <tbody><tr>
-        <td><b>key</b></td>
-        <td>string</td>
-        <td>
-          key is the label key that the selector applies to.<br/>
-        </td>
-        <td>true</td>
-      </tr><tr>
-        <td><b>operator</b></td>
-        <td>string</td>
-        <td>
-          operator represents a key's relationship to a set of values. Valid operators are In, NotIn, Exists and DoesNotExist.<br/>
-        </td>
-        <td>true</td>
-      </tr><tr>
-        <td><b>values</b></td>
-        <td>[]string</td>
-        <td>
-          values is an array of string values. If the operator is In or NotIn, the values array must be non-empty. If the operator is Exists or DoesNotExist, the values array must be empty. This array is replaced during a strategic merge patch.<br/>
-        </td>
-        <td>false</td>
-      </tr></tbody>
-</table>
-
-
-### FlowCollector.spec.processor.hpa.metrics[index].external.target
-<sup><sup>[↩ Parent](#flowcollectorspecprocessorhpametricsindexexternal)</sup></sup>
-
-
-
-target specifies the target value for the given metric
-
-<table>
-    <thead>
-        <tr>
-            <th>Name</th>
-            <th>Type</th>
-            <th>Description</th>
-            <th>Required</th>
-        </tr>
-    </thead>
-    <tbody><tr>
-        <td><b>type</b></td>
-        <td>string</td>
-        <td>
-          type represents whether the metric type is Utilization, Value, or AverageValue<br/>
-        </td>
-        <td>true</td>
-      </tr><tr>
-        <td><b>averageUtilization</b></td>
-        <td>integer</td>
-        <td>
-          averageUtilization is the target value of the average of the resource metric across all relevant pods, represented as a percentage of the requested value of the resource for the pods. Currently only valid for Resource metric source type<br/>
-          <br/>
-            <i>Format</i>: int32<br/>
-        </td>
-        <td>false</td>
-      </tr><tr>
-        <td><b>averageValue</b></td>
-        <td>int or string</td>
-        <td>
-          averageValue is the target value of the average of the metric across all relevant pods (as a quantity)<br/>
-        </td>
-        <td>false</td>
-      </tr><tr>
-        <td><b>value</b></td>
-        <td>int or string</td>
-        <td>
-          value is the target value of the metric (as a quantity).<br/>
-        </td>
-        <td>false</td>
-      </tr></tbody>
-</table>
-
-
-### FlowCollector.spec.processor.hpa.metrics[index].object
-<sup><sup>[↩ Parent](#flowcollectorspecprocessorhpametricsindex)</sup></sup>
-
-
-
-object refers to a metric describing a single kubernetes object (for example, hits-per-second on an Ingress object).
-
-<table>
-    <thead>
-        <tr>
-            <th>Name</th>
-            <th>Type</th>
-            <th>Description</th>
-            <th>Required</th>
-        </tr>
-    </thead>
-    <tbody><tr>
-        <td><b><a href="#flowcollectorspecprocessorhpametricsindexobjectdescribedobject">describedObject</a></b></td>
-        <td>object</td>
-        <td>
-          CrossVersionObjectReference contains enough information to let you identify the referred resource.<br/>
-        </td>
-        <td>true</td>
-      </tr><tr>
-        <td><b><a href="#flowcollectorspecprocessorhpametricsindexobjectmetric">metric</a></b></td>
-        <td>object</td>
-        <td>
-          metric identifies the target metric by name and selector<br/>
-        </td>
-        <td>true</td>
-      </tr><tr>
-        <td><b><a href="#flowcollectorspecprocessorhpametricsindexobjecttarget">target</a></b></td>
-        <td>object</td>
-        <td>
-          target specifies the target value for the given metric<br/>
-        </td>
-        <td>true</td>
-      </tr></tbody>
-</table>
-
-
-### FlowCollector.spec.processor.hpa.metrics[index].object.describedObject
-<sup><sup>[↩ Parent](#flowcollectorspecprocessorhpametricsindexobject)</sup></sup>
-
-
-
-CrossVersionObjectReference contains enough information to let you identify the referred resource.
-
-<table>
-    <thead>
-        <tr>
-            <th>Name</th>
-            <th>Type</th>
-            <th>Description</th>
-            <th>Required</th>
-        </tr>
-    </thead>
-    <tbody><tr>
-        <td><b>kind</b></td>
-        <td>string</td>
-        <td>
-          Kind of the referent; More info: https://git.k8s.io/community/contributors/devel/sig-architecture/api-conventions.md#types-kinds"<br/>
-        </td>
-        <td>true</td>
-      </tr><tr>
-        <td><b>name</b></td>
-        <td>string</td>
-        <td>
-          Name of the referent; More info: http://kubernetes.io/docs/user-guide/identifiers#names<br/>
-        </td>
-        <td>true</td>
-      </tr><tr>
-        <td><b>apiVersion</b></td>
-        <td>string</td>
-        <td>
-          API version of the referent<br/>
-        </td>
-        <td>false</td>
-      </tr></tbody>
-</table>
-
-
-### FlowCollector.spec.processor.hpa.metrics[index].object.metric
-<sup><sup>[↩ Parent](#flowcollectorspecprocessorhpametricsindexobject)</sup></sup>
-
-
-
-metric identifies the target metric by name and selector
-
-<table>
-    <thead>
-        <tr>
-            <th>Name</th>
-            <th>Type</th>
-            <th>Description</th>
-            <th>Required</th>
-        </tr>
-    </thead>
-    <tbody><tr>
-        <td><b>name</b></td>
-        <td>string</td>
-        <td>
-          name is the name of the given metric<br/>
-        </td>
-        <td>true</td>
-      </tr><tr>
-        <td><b><a href="#flowcollectorspecprocessorhpametricsindexobjectmetricselector">selector</a></b></td>
-        <td>object</td>
-        <td>
-          selector is the string-encoded form of a standard kubernetes label selector for the given metric When set, it is passed as an additional parameter to the metrics server for more specific metrics scoping. When unset, just the metricName will be used to gather metrics.<br/>
-        </td>
-        <td>false</td>
-      </tr></tbody>
-</table>
-
-
-<<<<<<< HEAD
-### FlowCollector.spec.processor.hpa.metrics[index].object.metric.selector
-<sup><sup>[↩ Parent](#flowcollectorspecprocessorhpametricsindexobjectmetric)</sup></sup>
-=======
-### FlowCollector.spec.flowlogsPipeline.prometheus
-<sup><sup>[↩ Parent](#flowcollectorspecflowlogspipeline)</sup></sup>
-
-
-
-Prometheus endpoint configuration
-
-<table>
-    <thead>
-        <tr>
-            <th>Name</th>
-            <th>Type</th>
-            <th>Description</th>
-            <th>Required</th>
-        </tr>
-    </thead>
-    <tbody><tr>
-        <td><b>port</b></td>
-        <td>integer</td>
-        <td>
-          the prometheus HTTP port<br/>
-          <br/>
-            <i>Format</i>: int32<br/>
-            <i>Default</i>: 9102<br/>
-            <i>Minimum</i>: 1<br/>
-            <i>Maximum</i>: 65535<br/>
-        </td>
-        <td>false</td>
-      </tr><tr>
         <td><b><a href="#flowcollectorspecflowlogspipelineprometheustls">tls</a></b></td>
         <td>object</td>
         <td>
@@ -2851,409 +3233,6 @@
 </table>
 
 
-### FlowCollector.spec.flowlogsPipeline.resources
-<sup><sup>[↩ Parent](#flowcollectorspecflowlogspipeline)</sup></sup>
->>>>>>> ab50786b
-
-
-
-selector is the string-encoded form of a standard kubernetes label selector for the given metric When set, it is passed as an additional parameter to the metrics server for more specific metrics scoping. When unset, just the metricName will be used to gather metrics.
-
-<table>
-    <thead>
-        <tr>
-            <th>Name</th>
-            <th>Type</th>
-            <th>Description</th>
-            <th>Required</th>
-        </tr>
-    </thead>
-    <tbody><tr>
-        <td><b><a href="#flowcollectorspecprocessorhpametricsindexobjectmetricselectormatchexpressionsindex">matchExpressions</a></b></td>
-        <td>[]object</td>
-        <td>
-          matchExpressions is a list of label selector requirements. The requirements are ANDed.<br/>
-        </td>
-        <td>false</td>
-      </tr><tr>
-        <td><b>matchLabels</b></td>
-        <td>map[string]string</td>
-        <td>
-          matchLabels is a map of {key,value} pairs. A single {key,value} in the matchLabels map is equivalent to an element of matchExpressions, whose key field is "key", the operator is "In", and the values array contains only "value". The requirements are ANDed.<br/>
-        </td>
-        <td>false</td>
-      </tr></tbody>
-</table>
-
-
-### FlowCollector.spec.processor.hpa.metrics[index].object.metric.selector.matchExpressions[index]
-<sup><sup>[↩ Parent](#flowcollectorspecprocessorhpametricsindexobjectmetricselector)</sup></sup>
-
-
-
-A label selector requirement is a selector that contains values, a key, and an operator that relates the key and values.
-
-<table>
-    <thead>
-        <tr>
-            <th>Name</th>
-            <th>Type</th>
-            <th>Description</th>
-            <th>Required</th>
-        </tr>
-    </thead>
-    <tbody><tr>
-        <td><b>key</b></td>
-        <td>string</td>
-        <td>
-          key is the label key that the selector applies to.<br/>
-        </td>
-        <td>true</td>
-      </tr><tr>
-        <td><b>operator</b></td>
-        <td>string</td>
-        <td>
-          operator represents a key's relationship to a set of values. Valid operators are In, NotIn, Exists and DoesNotExist.<br/>
-        </td>
-        <td>true</td>
-      </tr><tr>
-        <td><b>values</b></td>
-        <td>[]string</td>
-        <td>
-          values is an array of string values. If the operator is In or NotIn, the values array must be non-empty. If the operator is Exists or DoesNotExist, the values array must be empty. This array is replaced during a strategic merge patch.<br/>
-        </td>
-        <td>false</td>
-      </tr></tbody>
-</table>
-
-
-### FlowCollector.spec.processor.hpa.metrics[index].object.target
-<sup><sup>[↩ Parent](#flowcollectorspecprocessorhpametricsindexobject)</sup></sup>
-
-
-
-target specifies the target value for the given metric
-
-<table>
-    <thead>
-        <tr>
-            <th>Name</th>
-            <th>Type</th>
-            <th>Description</th>
-            <th>Required</th>
-        </tr>
-    </thead>
-    <tbody><tr>
-        <td><b>type</b></td>
-        <td>string</td>
-        <td>
-          type represents whether the metric type is Utilization, Value, or AverageValue<br/>
-        </td>
-        <td>true</td>
-      </tr><tr>
-        <td><b>averageUtilization</b></td>
-        <td>integer</td>
-        <td>
-          averageUtilization is the target value of the average of the resource metric across all relevant pods, represented as a percentage of the requested value of the resource for the pods. Currently only valid for Resource metric source type<br/>
-          <br/>
-            <i>Format</i>: int32<br/>
-        </td>
-        <td>false</td>
-      </tr><tr>
-        <td><b>averageValue</b></td>
-        <td>int or string</td>
-        <td>
-          averageValue is the target value of the average of the metric across all relevant pods (as a quantity)<br/>
-        </td>
-        <td>false</td>
-      </tr><tr>
-        <td><b>value</b></td>
-        <td>int or string</td>
-        <td>
-          value is the target value of the metric (as a quantity).<br/>
-        </td>
-        <td>false</td>
-      </tr></tbody>
-</table>
-
-
-### FlowCollector.spec.processor.hpa.metrics[index].pods
-<sup><sup>[↩ Parent](#flowcollectorspecprocessorhpametricsindex)</sup></sup>
-
-
-
-pods refers to a metric describing each pod in the current scale target (for example, transactions-processed-per-second).  The values will be averaged together before being compared to the target value.
-
-<table>
-    <thead>
-        <tr>
-            <th>Name</th>
-            <th>Type</th>
-            <th>Description</th>
-            <th>Required</th>
-        </tr>
-    </thead>
-    <tbody><tr>
-        <td><b><a href="#flowcollectorspecprocessorhpametricsindexpodsmetric">metric</a></b></td>
-        <td>object</td>
-        <td>
-          metric identifies the target metric by name and selector<br/>
-        </td>
-        <td>true</td>
-      </tr><tr>
-        <td><b><a href="#flowcollectorspecprocessorhpametricsindexpodstarget">target</a></b></td>
-        <td>object</td>
-        <td>
-          target specifies the target value for the given metric<br/>
-        </td>
-        <td>true</td>
-      </tr></tbody>
-</table>
-
-
-### FlowCollector.spec.processor.hpa.metrics[index].pods.metric
-<sup><sup>[↩ Parent](#flowcollectorspecprocessorhpametricsindexpods)</sup></sup>
-
-
-
-metric identifies the target metric by name and selector
-
-<table>
-    <thead>
-        <tr>
-            <th>Name</th>
-            <th>Type</th>
-            <th>Description</th>
-            <th>Required</th>
-        </tr>
-    </thead>
-    <tbody><tr>
-        <td><b>name</b></td>
-        <td>string</td>
-        <td>
-          name is the name of the given metric<br/>
-        </td>
-        <td>true</td>
-      </tr><tr>
-        <td><b><a href="#flowcollectorspecprocessorhpametricsindexpodsmetricselector">selector</a></b></td>
-        <td>object</td>
-        <td>
-          selector is the string-encoded form of a standard kubernetes label selector for the given metric When set, it is passed as an additional parameter to the metrics server for more specific metrics scoping. When unset, just the metricName will be used to gather metrics.<br/>
-        </td>
-        <td>false</td>
-      </tr></tbody>
-</table>
-
-
-### FlowCollector.spec.processor.hpa.metrics[index].pods.metric.selector
-<sup><sup>[↩ Parent](#flowcollectorspecprocessorhpametricsindexpodsmetric)</sup></sup>
-
-
-
-selector is the string-encoded form of a standard kubernetes label selector for the given metric When set, it is passed as an additional parameter to the metrics server for more specific metrics scoping. When unset, just the metricName will be used to gather metrics.
-
-<table>
-    <thead>
-        <tr>
-            <th>Name</th>
-            <th>Type</th>
-            <th>Description</th>
-            <th>Required</th>
-        </tr>
-    </thead>
-    <tbody><tr>
-        <td><b><a href="#flowcollectorspecprocessorhpametricsindexpodsmetricselectormatchexpressionsindex">matchExpressions</a></b></td>
-        <td>[]object</td>
-        <td>
-          matchExpressions is a list of label selector requirements. The requirements are ANDed.<br/>
-        </td>
-        <td>false</td>
-      </tr><tr>
-        <td><b>matchLabels</b></td>
-        <td>map[string]string</td>
-        <td>
-          matchLabels is a map of {key,value} pairs. A single {key,value} in the matchLabels map is equivalent to an element of matchExpressions, whose key field is "key", the operator is "In", and the values array contains only "value". The requirements are ANDed.<br/>
-        </td>
-        <td>false</td>
-      </tr></tbody>
-</table>
-
-
-### FlowCollector.spec.processor.hpa.metrics[index].pods.metric.selector.matchExpressions[index]
-<sup><sup>[↩ Parent](#flowcollectorspecprocessorhpametricsindexpodsmetricselector)</sup></sup>
-
-
-
-A label selector requirement is a selector that contains values, a key, and an operator that relates the key and values.
-
-<table>
-    <thead>
-        <tr>
-            <th>Name</th>
-            <th>Type</th>
-            <th>Description</th>
-            <th>Required</th>
-        </tr>
-    </thead>
-    <tbody><tr>
-        <td><b>key</b></td>
-        <td>string</td>
-        <td>
-          key is the label key that the selector applies to.<br/>
-        </td>
-        <td>true</td>
-      </tr><tr>
-        <td><b>operator</b></td>
-        <td>string</td>
-        <td>
-          operator represents a key's relationship to a set of values. Valid operators are In, NotIn, Exists and DoesNotExist.<br/>
-        </td>
-        <td>true</td>
-      </tr><tr>
-        <td><b>values</b></td>
-        <td>[]string</td>
-        <td>
-          values is an array of string values. If the operator is In or NotIn, the values array must be non-empty. If the operator is Exists or DoesNotExist, the values array must be empty. This array is replaced during a strategic merge patch.<br/>
-        </td>
-        <td>false</td>
-      </tr></tbody>
-</table>
-
-
-### FlowCollector.spec.processor.hpa.metrics[index].pods.target
-<sup><sup>[↩ Parent](#flowcollectorspecprocessorhpametricsindexpods)</sup></sup>
-
-
-
-target specifies the target value for the given metric
-
-<table>
-    <thead>
-        <tr>
-            <th>Name</th>
-            <th>Type</th>
-            <th>Description</th>
-            <th>Required</th>
-        </tr>
-    </thead>
-    <tbody><tr>
-        <td><b>type</b></td>
-        <td>string</td>
-        <td>
-          type represents whether the metric type is Utilization, Value, or AverageValue<br/>
-        </td>
-        <td>true</td>
-      </tr><tr>
-        <td><b>averageUtilization</b></td>
-        <td>integer</td>
-        <td>
-          averageUtilization is the target value of the average of the resource metric across all relevant pods, represented as a percentage of the requested value of the resource for the pods. Currently only valid for Resource metric source type<br/>
-          <br/>
-            <i>Format</i>: int32<br/>
-        </td>
-        <td>false</td>
-      </tr><tr>
-        <td><b>averageValue</b></td>
-        <td>int or string</td>
-        <td>
-          averageValue is the target value of the average of the metric across all relevant pods (as a quantity)<br/>
-        </td>
-        <td>false</td>
-      </tr><tr>
-        <td><b>value</b></td>
-        <td>int or string</td>
-        <td>
-          value is the target value of the metric (as a quantity).<br/>
-        </td>
-        <td>false</td>
-      </tr></tbody>
-</table>
-
-
-### FlowCollector.spec.processor.hpa.metrics[index].resource
-<sup><sup>[↩ Parent](#flowcollectorspecprocessorhpametricsindex)</sup></sup>
-
-
-
-resource refers to a resource metric (such as those specified in requests and limits) known to Kubernetes describing each pod in the current scale target (e.g. CPU or memory). Such metrics are built in to Kubernetes, and have special scaling options on top of those available to normal per-pod metrics using the "pods" source.
-
-<table>
-    <thead>
-        <tr>
-            <th>Name</th>
-            <th>Type</th>
-            <th>Description</th>
-            <th>Required</th>
-        </tr>
-    </thead>
-    <tbody><tr>
-        <td><b>name</b></td>
-        <td>string</td>
-        <td>
-          name is the name of the resource in question.<br/>
-        </td>
-        <td>true</td>
-      </tr><tr>
-        <td><b><a href="#flowcollectorspecprocessorhpametricsindexresourcetarget">target</a></b></td>
-        <td>object</td>
-        <td>
-          target specifies the target value for the given metric<br/>
-        </td>
-        <td>true</td>
-      </tr></tbody>
-</table>
-
-
-### FlowCollector.spec.processor.hpa.metrics[index].resource.target
-<sup><sup>[↩ Parent](#flowcollectorspecprocessorhpametricsindexresource)</sup></sup>
-
-
-
-target specifies the target value for the given metric
-
-<table>
-    <thead>
-        <tr>
-            <th>Name</th>
-            <th>Type</th>
-            <th>Description</th>
-            <th>Required</th>
-        </tr>
-    </thead>
-    <tbody><tr>
-        <td><b>type</b></td>
-        <td>string</td>
-        <td>
-          type represents whether the metric type is Utilization, Value, or AverageValue<br/>
-        </td>
-        <td>true</td>
-      </tr><tr>
-        <td><b>averageUtilization</b></td>
-        <td>integer</td>
-        <td>
-          averageUtilization is the target value of the average of the resource metric across all relevant pods, represented as a percentage of the requested value of the resource for the pods. Currently only valid for Resource metric source type<br/>
-          <br/>
-            <i>Format</i>: int32<br/>
-        </td>
-        <td>false</td>
-      </tr><tr>
-        <td><b>averageValue</b></td>
-        <td>int or string</td>
-        <td>
-          averageValue is the target value of the average of the metric across all relevant pods (as a quantity)<br/>
-        </td>
-        <td>false</td>
-      </tr><tr>
-        <td><b>value</b></td>
-        <td>int or string</td>
-        <td>
-          value is the target value of the metric (as a quantity).<br/>
-        </td>
-        <td>false</td>
-      </tr></tbody>
-</table>
-
-
 ### FlowCollector.spec.processor.resources
 <sup><sup>[↩ Parent](#flowcollectorspecprocessor)</sup></sup>
 
