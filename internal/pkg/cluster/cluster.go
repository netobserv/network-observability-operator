package cluster

import (
	"context"
	"errors"
	"fmt"
	"strings"
	"sync"

	"github.com/coreos/go-semver/semver"
	configv1 "github.com/openshift/api/config/v1"
	osv1 "github.com/openshift/api/console/v1"
	operatorv1 "github.com/openshift/api/operator/v1"
	securityv1 "github.com/openshift/api/security/v1"
	monv1 "github.com/prometheus-operator/prometheus-operator/pkg/apis/monitoring/v1"
	v1 "k8s.io/api/core/v1"
	discoveryv1 "k8s.io/api/discovery/v1"
	metav1 "k8s.io/apimachinery/pkg/apis/meta/v1"
	"k8s.io/client-go/discovery"
	"sigs.k8s.io/controller-runtime/pkg/client"
	"sigs.k8s.io/controller-runtime/pkg/log"
)

type NetworkType string

const (
	OpenShiftSDN  NetworkType = "OpenShiftSDN"
	OVNKubernetes NetworkType = "OVNKubernetes"
)

type Info struct {
	apisMap          map[string]bool
	apisMapLock      sync.RWMutex
	id               string
	openShiftVersion *semver.Version
	cni              NetworkType
	nbNodes          uint16
	ready            bool
	readinessLock    sync.RWMutex
	dcl              *discovery.DiscoveryClient
	cl               client.Client
	onRefresh        func()
}

var (
	consolePlugin  = "consoleplugins." + osv1.GroupVersion.String()
	cno            = "networks." + operatorv1.GroupVersion.String()
	svcMonitor     = "servicemonitors." + monv1.SchemeGroupVersion.String()
	promRule       = "prometheusrules." + monv1.SchemeGroupVersion.String()
	ocpSecurity    = "securitycontextconstraints." + securityv1.SchemeGroupVersion.String()
	endpointSlices = "endpointslices." + discoveryv1.SchemeGroupVersion.String()
)

func NewInfo(ctx context.Context, cl client.Client, dcl *discovery.DiscoveryClient, onRefresh func()) (*Info, func(ctx context.Context) error, error) {
	info := Info{cl: cl, dcl: dcl, onRefresh: onRefresh}
	if err := info.fetchAvailableAPIs(ctx); err != nil {
		return &info, nil, err
	}
	return &info, info.postCreate, nil
}

func (c *Info) fetchAvailableAPIs(ctx context.Context) error {
	log := log.FromContext(ctx)
<<<<<<< HEAD
	c.apisMap = map[string]bool{
		consolePlugin:  false,
		cno:            false,
		svcMonitor:     false,
		promRule:       false,
		ocpSecurity:    false,
		endpointSlices: false,
=======
	_, resources, err := c.dcl.ServerGroupsAndResources()
	// We may receive partial data along with an error
	var discErr *discovery.ErrGroupDiscoveryFailed
	if err != nil && (!errors.As(err, &discErr) || len(resources) == 0) {
		return err
	}
	apisMap := map[string]bool{
		consolePlugin: false,
		cno:           false,
		svcMonitor:    false,
		promRule:      false,
		ocpSecurity:   false,
>>>>>>> bf998e81
	}
	for apiName := range apisMap {
		if hasAPI(apiName, resources) {
			apisMap[apiName] = true
		} else if discErr != nil {
			// Check if the wanted API is in error
			for gv, err := range discErr.Groups {
				if strings.Contains(apiName, gv.String()) {
					log.Error(err, "some API-related features are unavailable; you can check for stale APIs with 'kubectl get apiservice'", "GroupVersion", gv.String())
				}
			}
		}
	}

	c.apisMapLock.Lock()
	defer c.apisMapLock.Unlock()
	c.apisMap = apisMap

	return nil
}

func hasAPI(apiName string, resources []*metav1.APIResourceList) bool {
	for i := range resources {
		for j := range resources[i].APIResources {
			gvk := resources[i].APIResources[j].Name + "." + resources[i].GroupVersion
			if apiName == gvk {
				return true
			}
		}
	}
	return false
}

func (c *Info) postCreate(ctx context.Context) error {
	if err := c.fetchClusterInfo(ctx); err != nil {
		return err
	}
	c.startRefreshLoop(ctx)
	return nil
}

func (c *Info) fetchClusterInfo(ctx context.Context) error {
	var id string
	var openShiftVersion *semver.Version
	var cni NetworkType
	var nbNodes uint16
	if c.IsOpenShift() {
		// Fetch cluster ID, version and CNI
		key := client.ObjectKey{Name: "version"}
		cversion := &configv1.ClusterVersion{}
		if err := c.cl.Get(ctx, key, cversion); err != nil {
			return fmt.Errorf("could not fetch ClusterVersion: %w", err)
		}
		id = string(cversion.Spec.ClusterID)
		// Get version; use the same method as via `oc get clusterversion`, where printed column uses jsonPath:
		// .status.history[?(@.state=="Completed")].version
		for _, history := range cversion.Status.History {
			if history.State == "Completed" {
				openShiftVersion = semver.New(history.Version)
				break
			}
		}
		network := &configv1.Network{}
		err := c.cl.Get(ctx, client.ObjectKey{Name: "cluster"}, network)
		if err != nil {
			return fmt.Errorf("could not fetch Network resource: %w", err)
		}
		cni = NetworkType(network.Spec.NetworkType)
	}

	l := v1.NodeList{}
	if err := c.cl.List(ctx, &l); err != nil {
		return fmt.Errorf("could not retrieve number of nodes: %w", err)
	}
	nbNodes = uint16(len(l.Items))
	c.setInfo(id, openShiftVersion, cni, nbNodes)

	return nil
}

func (c *Info) setInfo(id string, openShiftVersion *semver.Version, cni NetworkType, nbNodes uint16) {
	c.readinessLock.Lock()
	defer c.readinessLock.Unlock()
	c.id = id
	c.openShiftVersion = openShiftVersion
	c.cni = cni
	c.nbNodes = nbNodes
	c.ready = true
}

// Mock shouldn't be used except for testing
func (c *Info) Mock(v string, cni NetworkType) {
	if c.apisMap == nil {
		c.apisMap = make(map[string]bool)
	}
	if v == "" {
		// No OpenShift
		c.apisMap[ocpSecurity] = false
		c.openShiftVersion = nil
	} else {
		c.apisMap[ocpSecurity] = true
		c.openShiftVersion = semver.New(v)
	}
	c.cni = cni
	c.ready = true
}

func (c *Info) GetID() string {
	c.readinessLock.RLock()
	defer c.readinessLock.RUnlock()
	return c.id
}

func (c *Info) GetOpenShiftVersion() (string, error) {
	c.readinessLock.RLock()
	defer c.readinessLock.RUnlock()
	if !c.ready {
		return "", errors.New("cluster info not collected")
	}
	if c.openShiftVersion == nil {
		return "", errors.New("unknown OpenShift version")
	}
	return c.openShiftVersion.String(), nil
}

func (c *Info) GetCNI() (NetworkType, error) {
	c.readinessLock.RLock()
	defer c.readinessLock.RUnlock()
	if !c.ready {
		return "", errors.New("cluster info not collected")
	}
	return c.cni, nil
}

func (c *Info) GetNbNodes() (uint16, error) {
	c.readinessLock.RLock()
	defer c.readinessLock.RUnlock()
	if !c.ready {
		return 0, errors.New("cluster info not collected")
	}
	return c.nbNodes, nil
}

func (c *Info) IsOpenShiftVersionLessThan(v string) (bool, string, error) {
	c.readinessLock.RLock()
	defer c.readinessLock.RUnlock()
	if !c.ready {
		return false, "", errors.New("cluster info not collected")
	}
	if c.openShiftVersion == nil {
		return false, "", errors.New("unknown OpenShift version, cannot compare versions")
	}
	version, err := semver.NewVersion(v)
	if err != nil {
		return false, "", err
	}
	openshiftVersion := *c.openShiftVersion
	// Ignore pre-release block for comparison
	openshiftVersion.PreRelease = ""
	return openshiftVersion.LessThan(*version), c.openShiftVersion.String(), nil
}

func (c *Info) IsOpenShiftVersionAtLeast(v string) (bool, string, error) {
	b, v, err := c.IsOpenShiftVersionLessThan(v)
	return !b, v, err
}

// IsOpenShift assumes having openshift SCC API <=> being on openshift
func (c *Info) IsOpenShift() bool {
	return c.HasOCPSecurity()
}

// HasConsolePlugin returns true if "consoleplugins.console.openshift.io" API was found
func (c *Info) HasConsolePlugin() bool {
	c.apisMapLock.RLock()
	defer c.apisMapLock.RUnlock()
	return c.apisMap[consolePlugin]
}

// HasOCPSecurity returns true if "consoles.config.openshift.io" API was found
func (c *Info) HasOCPSecurity() bool {
	c.apisMapLock.RLock()
	defer c.apisMapLock.RUnlock()
	return c.apisMap[ocpSecurity]
}

// HasCNO returns true if "networks.operator.openshift.io" API was found
func (c *Info) HasCNO() bool {
	c.apisMapLock.RLock()
	defer c.apisMapLock.RUnlock()
	return c.apisMap[cno]
}

// HasSvcMonitor returns true if "servicemonitors.monitoring.coreos.com" API was found
func (c *Info) HasSvcMonitor() bool {
	c.apisMapLock.RLock()
	defer c.apisMapLock.RUnlock()
	return c.apisMap[svcMonitor]
}

// HasPromRule returns true if "prometheusrules.monitoring.coreos.com" API was found
func (c *Info) HasPromRule() bool {
	c.apisMapLock.RLock()
	defer c.apisMapLock.RUnlock()
	return c.apisMap[promRule]
}

// HasEndpointSlices returns true if "endpointslices.discovery.k8s.io" API was found
func (c *Info) HasEndpointSlices() bool {
	return c.apisMap[endpointSlices]
}<|MERGE_RESOLUTION|>--- conflicted
+++ resolved
@@ -61,15 +61,6 @@
 
 func (c *Info) fetchAvailableAPIs(ctx context.Context) error {
 	log := log.FromContext(ctx)
-<<<<<<< HEAD
-	c.apisMap = map[string]bool{
-		consolePlugin:  false,
-		cno:            false,
-		svcMonitor:     false,
-		promRule:       false,
-		ocpSecurity:    false,
-		endpointSlices: false,
-=======
 	_, resources, err := c.dcl.ServerGroupsAndResources()
 	// We may receive partial data along with an error
 	var discErr *discovery.ErrGroupDiscoveryFailed
@@ -82,7 +73,7 @@
 		svcMonitor:    false,
 		promRule:      false,
 		ocpSecurity:   false,
->>>>>>> bf998e81
+    endpointSlices: false,
 	}
 	for apiName := range apisMap {
 		if hasAPI(apiName, resources) {
