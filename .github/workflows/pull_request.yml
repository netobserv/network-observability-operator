--- conflicted
+++ resolved
@@ -30,11 +30,7 @@
       with:
         files: ./cover.out
         flags: unittests
-<<<<<<< HEAD
-        fail_ci_if_error: false
-=======
         fail_ci_if_error: false        
->>>>>>> 44e1b37e
 
   bundle-check:
     runs-on: ubuntu-latest
