package ebpf

import (
	"context"
	"fmt"
	"path"
	"strconv"
	"strings"

	flowslatest "github.com/netobserv/network-observability-operator/api/v1beta1"
	"github.com/netobserv/network-observability-operator/controllers/constants"
	"github.com/netobserv/network-observability-operator/controllers/ebpf/internal/permissions"
	"github.com/netobserv/network-observability-operator/controllers/operator"
	"github.com/netobserv/network-observability-operator/controllers/reconcilers"
	"github.com/netobserv/network-observability-operator/pkg/helper"
	"github.com/netobserv/network-observability-operator/pkg/volumes"
	"github.com/netobserv/network-observability-operator/pkg/watchers"

	"github.com/go-logr/logr"
	v1 "k8s.io/api/apps/v1"
	corev1 "k8s.io/api/core/v1"
	"k8s.io/apimachinery/pkg/api/equality"
	"k8s.io/apimachinery/pkg/api/errors"
	metav1 "k8s.io/apimachinery/pkg/apis/meta/v1"
	"k8s.io/apimachinery/pkg/types"
	"k8s.io/utils/pointer"
	"sigs.k8s.io/controller-runtime/pkg/log"
)

const (
	envCacheActiveTimeout         = "CACHE_ACTIVE_TIMEOUT"
	envCacheMaxFlows              = "CACHE_MAX_FLOWS"
	envExcludeInterfaces          = "EXCLUDE_INTERFACES"
	envInterfaces                 = "INTERFACES"
	envFlowsTargetHost            = "FLOWS_TARGET_HOST"
	envFlowsTargetPort            = "FLOWS_TARGET_PORT"
	envSampling                   = "SAMPLING"
	envExport                     = "EXPORT"
	envKafkaBrokers               = "KAFKA_BROKERS"
	envKafkaTopic                 = "KAFKA_TOPIC"
	envKafkaBatchSize             = "KAFKA_BATCH_SIZE"
	envKafkaBatchMessages         = "KAFKA_BATCH_MESSAGES"
	envKafkaEnableTLS             = "KAFKA_ENABLE_TLS"
	envKafkaTLSInsecureSkipVerify = "KAFKA_TLS_INSECURE_SKIP_VERIFY"
	envKafkaTLSCACertPath         = "KAFKA_TLS_CA_CERT_PATH"
	envKafkaTLSUserCertPath       = "KAFKA_TLS_USER_CERT_PATH"
	envKafkaTLSUserKeyPath        = "KAFKA_TLS_USER_KEY_PATH"
	envKafkaEnableSASL            = "KAFKA_ENABLE_SASL"
	envKafkaSASLType              = "KAFKA_SASL_TYPE"
	envKafkaSASLIDPath            = "KAFKA_SASL_CLIENT_ID_PATH"
	envKafkaSASLSecretPath        = "KAFKA_SASL_CLIENT_SECRET_PATH"
	envLogLevel                   = "LOG_LEVEL"
	envDedupe                     = "DEDUPER"
	dedupeDefault                 = "firstCome"
	envDedupeJustMark             = "DEDUPER_JUST_MARK"
	dedupeJustMarkDefault         = "true"
	envGoMemLimit                 = "GOMEMLIMIT"
	envEnablePktDrop              = "ENABLE_PKT_DROPS"
	envEnableDNSTracking          = "ENABLE_DNS_TRACKING"
	envEnableFlowRTT              = "ENABLE_RTT"
	envListSeparator              = ","
)

const (
	exportKafka        = "kafka"
	exportGRPC         = "grpc"
	kafkaCerts         = "kafka-certs"
	averageMessageSize = 100
	bpfTraceMountName  = "bpf-kernel-debug"
	bpfTraceMountPath  = "/sys/kernel/debug"
	bpfNetNSMountName  = "var-run-netns"
	bpfNetNSMountPath  = "/var/run/netns"
)

type reconcileAction int

const (
	actionNone = iota
	actionCreate
	actionUpdate
)

// AgentController reconciles the status of the eBPF agent Daemonset, as well as the
// associated objects that are required to bind the proper permissions: namespace, service
// accounts, SecurityContextConstraints...
type AgentController struct {
	reconcilers.Common
	permissions permissions.Reconciler
	config      *operator.Config
	volumes     volumes.Builder
}

func NewAgentController(common *reconcilers.Common, config *operator.Config) *AgentController {
	return &AgentController{
		Common:      *common,
		permissions: permissions.NewReconciler(common),
		config:      config,
	}
}

func (c *AgentController) Reconcile(
	ctx context.Context, target *flowslatest.FlowCollector) error {
	rlog := log.FromContext(ctx).WithName("ebpf")
	ctx = log.IntoContext(ctx, rlog)
	current, err := c.current(ctx)
	if err != nil {
		return fmt.Errorf("fetching current EBPF Agent: %w", err)
	}
	if !helper.UseEBPF(&target.Spec) || c.PreviousPrivilegedNamespace() != c.PrivilegedNamespace() {
		if current == nil {
			rlog.Info("nothing to do, as the requested agent is not eBPF",
				"currentAgent", target.Spec.Agent)
			return nil
		}
		// If the user has changed the agent type or changed the target namespace, we need to manually
		// undeploy the agent
		rlog.Info("user changed the agent type, or the target namespace. Deleting eBPF agent",
			"currentAgent", target.Spec.Agent)
		if err := c.Delete(ctx, current); err != nil {
			if errors.IsNotFound(err) {
				return nil
			}
			return fmt.Errorf("deleting eBPF agent: %w", err)
		}
		// Current now has been deleted. Set it to nil to that it triggers actionCreate if we are changing namespace
		current = nil
	}

	if err := c.permissions.Reconcile(ctx, &target.Spec.Agent.EBPF); err != nil {
		return fmt.Errorf("reconciling permissions: %w", err)
	}
	desired, err := c.desired(ctx, target, rlog)
	if err != nil {
		return err
	}

	switch requiredAction(current, desired) {
	case actionCreate:
		rlog.Info("action: create agent")
		return c.CreateOwned(ctx, desired)
	case actionUpdate:
		rlog.Info("action: update agent")
		return c.UpdateOwned(ctx, current, desired)
	default:
		rlog.Info("action: nothing to do")
		c.CheckDaemonSetInProgress(current)
		return nil
	}
}

func (c *AgentController) current(ctx context.Context) (*v1.DaemonSet, error) {
	agentDS := v1.DaemonSet{}
	if err := c.Get(ctx, types.NamespacedName{
		Name:      constants.EBPFAgentName,
		Namespace: c.PreviousPrivilegedNamespace(),
	}, &agentDS); err != nil {
		if errors.IsNotFound(err) {
			return nil, nil
		}
		return nil, fmt.Errorf("can't read DaemonSet %s/%s: %w",
			c.PreviousPrivilegedNamespace(), constants.EBPFAgentName, err)
	}
	return &agentDS, nil
}

func newHostPathType(pathType corev1.HostPathType) *corev1.HostPathType {
	hostPathType := new(corev1.HostPathType)
	*hostPathType = corev1.HostPathType(pathType)
	return hostPathType
}

func newMountPropagationMode(m corev1.MountPropagationMode) *corev1.MountPropagationMode {
	mode := new(corev1.MountPropagationMode)
	*mode = corev1.MountPropagationMode(m)
	return mode
}

func (c *AgentController) desired(ctx context.Context, coll *flowslatest.FlowCollector, rlog logr.Logger) (*v1.DaemonSet, error) {
	if coll == nil || !helper.UseEBPF(&coll.Spec) {
		return nil, nil
	}
	version := helper.ExtractVersion(c.config.EBPFAgentImage)
	annotations := make(map[string]string)
	env, err := c.envConfig(ctx, coll, annotations)
	if err != nil {
		return nil, err
	}
	volumeMounts := c.volumes.GetMounts()
	volumes := c.volumes.GetVolumes()

<<<<<<< HEAD
	if helper.IsPrivileged(&coll.Spec.Agent.EBPF) {
		volume := corev1.Volume{
			Name: bpfNetNSMountName,
			VolumeSource: corev1.VolumeSource{
				HostPath: &corev1.HostPathVolumeSource{
					Type: newHostPathType(corev1.HostPathDirectory),
					Path: bpfNetNSMountPath,
				},
			},
		}
		volumes = append(volumes, volume)
		volumeMount := corev1.VolumeMount{
			Name:             bpfNetNSMountName,
			MountPath:        bpfNetNSMountPath,
			MountPropagation: newMountPropagationMode(corev1.MountPropagationBidirectional),
		}
		volumeMounts = append(volumeMounts, volumeMount)
	}

	if helper.IsFeatureEnabled(&coll.Spec.Agent.EBPF, flowslatest.PacketsDrop) || helper.IsFeatureEnabled(&coll.Spec.Agent.EBPF, flowslatest.DNSTracking) {
=======
	if helper.IsFeatureEnabled(&coll.Spec.Agent.EBPF, flowslatest.PacketDrop) || helper.IsFeatureEnabled(&coll.Spec.Agent.EBPF, flowslatest.DNSTracking) {
>>>>>>> 21d9b097
		if !coll.Spec.Agent.EBPF.Privileged {
			rlog.Error(fmt.Errorf("invalid configuration"), "To use PacketsDrop and/or DNSTracking feature(s) privileged mode needs to be enabled")
		} else {
			volume := corev1.Volume{
				Name: bpfTraceMountName,
				VolumeSource: corev1.VolumeSource{
					HostPath: &corev1.HostPathVolumeSource{
						Type: newHostPathType(corev1.HostPathDirectory),
						Path: bpfTraceMountPath,
					},
				},
			}
			volumes = append(volumes, volume)
			volumeMount := corev1.VolumeMount{
				Name:             bpfTraceMountName,
				MountPath:        bpfTraceMountPath,
				MountPropagation: newMountPropagationMode(corev1.MountPropagationBidirectional),
			}
			volumeMounts = append(volumeMounts, volumeMount)
		}
	}

	return &v1.DaemonSet{
		ObjectMeta: metav1.ObjectMeta{
			Name:      constants.EBPFAgentName,
			Namespace: c.PrivilegedNamespace(),
			Labels: map[string]string{
				"app":     constants.EBPFAgentName,
				"version": helper.MaxLabelLength(version),
			},
		},
		Spec: v1.DaemonSetSpec{
			Selector: &metav1.LabelSelector{
				MatchLabels: map[string]string{"app": constants.EBPFAgentName},
			},
			Template: corev1.PodTemplateSpec{
				ObjectMeta: metav1.ObjectMeta{
					Labels:      map[string]string{"app": constants.EBPFAgentName},
					Annotations: annotations,
				},
				Spec: corev1.PodSpec{
					// Allows deploying an instance in the master node
					Tolerations:        []corev1.Toleration{{Operator: corev1.TolerationOpExists}},
					ServiceAccountName: constants.EBPFServiceAccount,
					HostNetwork:        true,
					DNSPolicy:          corev1.DNSClusterFirstWithHostNet,
					Volumes:            volumes,
					Containers: []corev1.Container{{
						Name:            constants.EBPFAgentName,
						Image:           c.config.EBPFAgentImage,
						ImagePullPolicy: corev1.PullPolicy(coll.Spec.Agent.EBPF.ImagePullPolicy),
						Resources:       coll.Spec.Agent.EBPF.Resources,
						SecurityContext: c.securityContext(coll),
						Env:             env,
						VolumeMounts:    volumeMounts,
					}},
				},
			},
		},
	}, nil
}

func (c *AgentController) envConfig(ctx context.Context, coll *flowslatest.FlowCollector, annots map[string]string) ([]corev1.EnvVar, error) {
	config := c.setEnvConfig(coll)

	if helper.UseKafka(&coll.Spec) {
		config = append(config,
			corev1.EnvVar{Name: envExport, Value: exportKafka},
			corev1.EnvVar{Name: envKafkaBrokers, Value: coll.Spec.Kafka.Address},
			corev1.EnvVar{Name: envKafkaTopic, Value: coll.Spec.Kafka.Topic},
			corev1.EnvVar{Name: envKafkaBatchSize, Value: strconv.Itoa(coll.Spec.Agent.EBPF.KafkaBatchSize)},
			// For easier user configuration, we can assume a constant message size per flow (~100B in protobuf)
			corev1.EnvVar{Name: envKafkaBatchMessages, Value: strconv.Itoa(coll.Spec.Agent.EBPF.KafkaBatchSize / averageMessageSize)},
		)
		if coll.Spec.Kafka.TLS.Enable {
			// Annotate pod with certificate reference so that it is reloaded if modified
			// If user cert is provided, it will use mTLS. Else, simple TLS (the userDigest and paths will be empty)
			caDigest, userDigest, err := c.Watcher.ProcessMTLSCerts(ctx, c.Client, &coll.Spec.Kafka.TLS, c.PrivilegedNamespace())
			if err != nil {
				return nil, err
			}
			annots[watchers.Annotation("kafka-ca")] = caDigest
			annots[watchers.Annotation("kafka-user")] = userDigest

			caPath, userCertPath, userKeyPath := c.volumes.AddMutualTLSCertificates(&coll.Spec.Kafka.TLS, "kafka-certs")
			config = append(config,
				corev1.EnvVar{Name: envKafkaEnableTLS, Value: "true"},
				corev1.EnvVar{Name: envKafkaTLSInsecureSkipVerify, Value: strconv.FormatBool(coll.Spec.Kafka.TLS.InsecureSkipVerify)},
				corev1.EnvVar{Name: envKafkaTLSCACertPath, Value: caPath},
				corev1.EnvVar{Name: envKafkaTLSUserCertPath, Value: userCertPath},
				corev1.EnvVar{Name: envKafkaTLSUserKeyPath, Value: userKeyPath},
			)
		}
		if helper.UseSASL(&coll.Spec.Kafka.SASL) {
			sasl := &coll.Spec.Kafka.SASL
			// Annotate pod with secret reference so that it is reloaded if modified
			digest, err := c.Watcher.ProcessSASL(ctx, c.Client, sasl, c.PrivilegedNamespace())
			if err != nil {
				return nil, err
			}
			annots[watchers.Annotation("kafka-sd")] = digest

			t := "plain"
			if coll.Spec.Kafka.SASL.Type == flowslatest.SASLScramSHA512 {
				t = "scramSHA512"
			}
			basePath := c.volumes.AddVolume(&sasl.Reference, "kafka-sasl")
			config = append(config,
				corev1.EnvVar{Name: envKafkaEnableSASL, Value: "true"},
				corev1.EnvVar{Name: envKafkaSASLType, Value: t},
				corev1.EnvVar{Name: envKafkaSASLIDPath, Value: path.Join(basePath, sasl.ClientIDKey)},
				corev1.EnvVar{Name: envKafkaSASLSecretPath, Value: path.Join(basePath, sasl.ClientSecretKey)},
			)
		}
	} else {
		config = append(config, corev1.EnvVar{Name: envExport, Value: exportGRPC})
		// When flowlogs-pipeline is deployed as a daemonset, each agent must send
		// data to the pod that is deployed in the same host
		config = append(config, corev1.EnvVar{
			Name: envFlowsTargetHost,
			ValueFrom: &corev1.EnvVarSource{
				FieldRef: &corev1.ObjectFieldSelector{
					APIVersion: "v1",
					FieldPath:  "status.hostIP",
				},
			},
		}, corev1.EnvVar{
			Name:  envFlowsTargetPort,
			Value: strconv.Itoa(int(coll.Spec.Processor.Port)),
		})
	}
	return config, nil
}

func requiredAction(current, desired *v1.DaemonSet) reconcileAction {
	if desired == nil {
		return actionNone
	}
	if current == nil {
		return actionCreate
	}
	cSpec, dSpec := current.Spec, desired.Spec
	eq := equality.Semantic.DeepDerivative
	if !helper.IsSubSet(current.ObjectMeta.Labels, desired.ObjectMeta.Labels) ||
		!eq(dSpec.Selector, cSpec.Selector) ||
		!eq(dSpec.Template, cSpec.Template) {

		return actionUpdate
	}

	// Env vars aren't covered by DeepDerivative when they are removed: deep-compare them
	dConts := dSpec.Template.Spec.Containers
	cConts := cSpec.Template.Spec.Containers
	if len(dConts) > 0 && len(cConts) > 0 && !equality.Semantic.DeepEqual(dConts[0].Env, cConts[0].Env) {
		return actionUpdate
	}

	return actionNone
}

func (c *AgentController) securityContext(coll *flowslatest.FlowCollector) *corev1.SecurityContext {
	sc := corev1.SecurityContext{
		RunAsUser: pointer.Int64(0),
	}

	if coll.Spec.Agent.EBPF.Privileged {
		sc.Privileged = &coll.Spec.Agent.EBPF.Privileged
	} else {
		sc.Capabilities = &corev1.Capabilities{Add: permissions.AllowedCapabilities}
	}

	return &sc
}

func (c *AgentController) setEnvConfig(coll *flowslatest.FlowCollector) []corev1.EnvVar {
	var config []corev1.EnvVar

	if coll.Spec.Agent.EBPF.CacheActiveTimeout != "" {
		config = append(config, corev1.EnvVar{
			Name:  envCacheActiveTimeout,
			Value: coll.Spec.Agent.EBPF.CacheActiveTimeout,
		})
	}

	if coll.Spec.Agent.EBPF.CacheMaxFlows != 0 {
		config = append(config, corev1.EnvVar{
			Name:  envCacheMaxFlows,
			Value: strconv.Itoa(int(coll.Spec.Agent.EBPF.CacheMaxFlows)),
		})
	}

	if coll.Spec.Agent.EBPF.LogLevel != "" {
		config = append(config, corev1.EnvVar{
			Name:  envLogLevel,
			Value: coll.Spec.Agent.EBPF.LogLevel,
		})
	}

	if len(coll.Spec.Agent.EBPF.Interfaces) > 0 {
		config = append(config, corev1.EnvVar{
			Name:  envInterfaces,
			Value: strings.Join(coll.Spec.Agent.EBPF.Interfaces, envListSeparator),
		})
	}

	if len(coll.Spec.Agent.EBPF.ExcludeInterfaces) > 0 {
		config = append(config, corev1.EnvVar{
			Name:  envExcludeInterfaces,
			Value: strings.Join(coll.Spec.Agent.EBPF.ExcludeInterfaces, envListSeparator),
		})
	}

	sampling := coll.Spec.Agent.EBPF.Sampling
	if sampling != nil && *sampling > 1 {
		config = append(config, corev1.EnvVar{
			Name:  envSampling,
			Value: strconv.Itoa(int(*sampling)),
		})
	}

	if helper.IsFlowRTTEnabled(&coll.Spec.Agent.EBPF) {
		config = append(config, corev1.EnvVar{
			Name:  envEnableFlowRTT,
			Value: "true",
		})
	}

	// set GOMEMLIMIT which allows specifying a soft memory cap to force GC when resource limit is reached
	// to prevent OOM
	if coll.Spec.Agent.EBPF.Resources.Limits.Memory() != nil {
		if memLimit, ok := coll.Spec.Agent.EBPF.Resources.Limits.Memory().AsInt64(); ok {
			// we will set the GOMEMLIMIT to current memlimit - 10% as a headroom to account for
			// memory sources the Go runtime is unaware of
			memLimit -= int64(float64(memLimit) * 0.1)
			config = append(config, corev1.EnvVar{Name: envGoMemLimit, Value: fmt.Sprint(memLimit)})
		}
	}

	if helper.IsPktDropEnabled(&coll.Spec.Agent.EBPF) {
		config = append(config, corev1.EnvVar{
			Name:  envEnablePktDrop,
			Value: "true",
		})
	}

	if helper.IsDNSTrackingEnabled(&coll.Spec.Agent.EBPF) {
		config = append(config, corev1.EnvVar{
			Name:  envEnableDNSTracking,
			Value: "true",
		})
	}

	dedup := dedupeDefault
	dedupJustMark := dedupeJustMarkDefault
	// we need to sort env map to keep idempotency,
	// as equal maps could be iterated in different order
	for _, pair := range helper.KeySorted(coll.Spec.Agent.EBPF.Debug.Env) {
		k, v := pair[0], pair[1]
		if k == envDedupe {
			dedup = v
		} else if k == envDedupeJustMark {
			dedupJustMark = v
		} else {
			config = append(config, corev1.EnvVar{Name: k, Value: v})
		}
	}
	config = append(config, corev1.EnvVar{Name: envDedupe, Value: dedup})
	config = append(config, corev1.EnvVar{Name: envDedupeJustMark, Value: dedupJustMark})

	return config
}<|MERGE_RESOLUTION|>--- conflicted
+++ resolved
@@ -188,7 +188,6 @@
 	volumeMounts := c.volumes.GetMounts()
 	volumes := c.volumes.GetVolumes()
 
-<<<<<<< HEAD
 	if helper.IsPrivileged(&coll.Spec.Agent.EBPF) {
 		volume := corev1.Volume{
 			Name: bpfNetNSMountName,
@@ -208,10 +207,7 @@
 		volumeMounts = append(volumeMounts, volumeMount)
 	}
 
-	if helper.IsFeatureEnabled(&coll.Spec.Agent.EBPF, flowslatest.PacketsDrop) || helper.IsFeatureEnabled(&coll.Spec.Agent.EBPF, flowslatest.DNSTracking) {
-=======
 	if helper.IsFeatureEnabled(&coll.Spec.Agent.EBPF, flowslatest.PacketDrop) || helper.IsFeatureEnabled(&coll.Spec.Agent.EBPF, flowslatest.DNSTracking) {
->>>>>>> 21d9b097
 		if !coll.Spec.Agent.EBPF.Privileged {
 			rlog.Error(fmt.Errorf("invalid configuration"), "To use PacketsDrop and/or DNSTracking feature(s) privileged mode needs to be enabled")
 		} else {
