package ovs

import (
	"context"
	"fmt"
	"net"
	"strconv"

	corev1 "k8s.io/api/core/v1"
	"k8s.io/apimachinery/pkg/api/errors"
	v1 "k8s.io/apimachinery/pkg/apis/meta/v1"
	"k8s.io/apimachinery/pkg/types"
	"sigs.k8s.io/controller-runtime/pkg/log"

	flowsv1alpha1 "github.com/netobserv/network-observability-operator/api/v1alpha1"
	"github.com/netobserv/network-observability-operator/controllers/constants"
	"github.com/netobserv/network-observability-operator/controllers/reconcilers"
)

type FlowsConfigCNOController struct {
	ovsConfigMapName   string
	collectorNamespace string
	cnoNamespace       string
	client             reconcilers.ClientHelper
	lookupIP           func(string) ([]net.IP, error)
}

func NewFlowsConfigCNOController(client reconcilers.ClientHelper,
	collectorNamespace, cnoNamespace, ovsConfigMapName string,
	lookupIP func(string) ([]net.IP, error)) *FlowsConfigCNOController {
	return &FlowsConfigCNOController{
		client:             client,
		collectorNamespace: collectorNamespace,
		cnoNamespace:       cnoNamespace,
		ovsConfigMapName:   ovsConfigMapName,
		lookupIP:           lookupIP,
	}
}

// Reconcile reconciles the status of the ovs-flows-config configmap with
// the target FlowCollector ipfix section map
func (c *FlowsConfigCNOController) Reconcile(
	ctx context.Context, target *flowsv1alpha1.FlowCollector) error {
	rlog := log.FromContext(ctx, "component", "FlowsConfigCNOController")

	current, err := c.current(ctx)
	if err != nil {
		return err
	}
	if target.Spec.Agent.Type != flowsv1alpha1.AgentIPFIX {
		if current == nil {
			return nil
		}
		// If the user has changed the agent type, we need to manually undeploy the configmap
		if current != nil {
			return c.client.Delete(ctx, &corev1.ConfigMap{
				ObjectMeta: v1.ObjectMeta{
					Name:      c.ovsConfigMapName,
					Namespace: c.cnoNamespace,
				},
			})
		}
		return nil
	}

	desired, err := c.desired(ctx, target)
	// compare current and desired
	if err != nil {
		return err
	}

	if current == nil {
		rlog.Info("Provided IPFIX configuration. Creating " + c.ovsConfigMapName + " ConfigMap")
		cm, err := c.flowsConfigMap(desired)
		if err != nil {
			return err
		}
		return c.client.Create(ctx, cm)
	}

	if desired != nil && *desired != *current {
		rlog.Info("Provided IPFIX configuration differs current configuration. Updating")
		cm, err := c.flowsConfigMap(desired)
		if err != nil {
			return err
		}
		return c.client.Update(ctx, cm)
	}

	rlog.Info("No changes needed")
	return nil
}

func (c *FlowsConfigCNOController) current(ctx context.Context) (*flowsConfig, error) {
	curr := &corev1.ConfigMap{}
	if err := c.client.Get(ctx, types.NamespacedName{
		Name:      c.ovsConfigMapName,
		Namespace: c.cnoNamespace,
	}, curr); err != nil {
		if errors.IsNotFound(err) {
			// the map is not yet created. As it is associated to a flowCollector that already
			// exists (premise to invoke this controller). We will handle accordingly this "nil"
			// as an expected value
			return nil, nil
		}
		return nil, fmt.Errorf("retrieving %s/%s configmap: %w",
			c.cnoNamespace, c.ovsConfigMapName, err)
	}

	return configFromMap(curr.Data)
}

func (c *FlowsConfigCNOController) desired(
	ctx context.Context, coll *flowsv1alpha1.FlowCollector) (*flowsConfig, error) {

<<<<<<< HEAD
	conf := flowsConfig{FlowCollectorIPFIX: coll.Spec.Agent.IPFIX}
=======
	corrected := coll.Spec.IPFIX.DeepCopy()
	corrected.Sampling = getSampling(ctx, corrected)

	conf := flowsConfig{FlowCollectorIPFIX: *corrected}
>>>>>>> 048b825d

	// According to the "OVS flow export configuration" RFE:
	// nodePort be set by the NOO when the collector is deployed as a DaemonSet
	// sharedTarget set when deployed as Deployment + Service
	switch coll.Spec.FlowlogsPipeline.Kind {
	case constants.DaemonSetKind:
		conf.NodePort = coll.Spec.FlowlogsPipeline.Port
		return &conf, nil
	case constants.DeploymentKind:
		svc := corev1.Service{}
		if err := c.client.Get(ctx, types.NamespacedName{
			Namespace: c.collectorNamespace,
			Name:      constants.FLPName,
		}, &svc); err != nil {
			return nil, fmt.Errorf("can't get service %s in %s: %w", constants.FLPName, c.collectorNamespace, err)
		}
		// service IP resolution
		svcHost := svc.Name + "." + svc.Namespace
		addrs, err := c.lookupIP(svcHost)
		if err != nil {
			return nil, fmt.Errorf("can't resolve IP address for service %v: %w", svcHost, err)
		}
		var ip string
		for _, addr := range addrs {
			if len(addr) > 0 {
				ip = addr.String()
				break
			}
		}
		if ip == "" {
			return nil, fmt.Errorf("can't find any suitable IP for host %s", svcHost)
		}
		// TODO: if spec/flowlogsPipeline is empty or port is empty, fetch first UDP port in the service spec
		conf.SharedTarget = net.JoinHostPort(ip, strconv.Itoa(int(coll.Spec.FlowlogsPipeline.Port)))
		return &conf, nil
	}
	return nil, fmt.Errorf("unexpected flowlogsPipeline kind: %s", coll.Spec.FlowlogsPipeline.Kind)
}

func (c *FlowsConfigCNOController) flowsConfigMap(fc *flowsConfig) (*corev1.ConfigMap, error) {
	cm := &corev1.ConfigMap{
		TypeMeta: v1.TypeMeta{
			Kind:       "ConfigMap",
			APIVersion: "v1",
		},
		ObjectMeta: v1.ObjectMeta{
			Name:      c.ovsConfigMapName,
			Namespace: c.cnoNamespace,
		},
		Data: fc.asStringMap(),
	}
	if err := c.client.SetControllerReference(cm); err != nil {
		return nil, err
	}
	return cm, nil
}<|MERGE_RESOLUTION|>--- conflicted
+++ resolved
@@ -113,14 +113,10 @@
 func (c *FlowsConfigCNOController) desired(
 	ctx context.Context, coll *flowsv1alpha1.FlowCollector) (*flowsConfig, error) {
 
-<<<<<<< HEAD
-	conf := flowsConfig{FlowCollectorIPFIX: coll.Spec.Agent.IPFIX}
-=======
-	corrected := coll.Spec.IPFIX.DeepCopy()
+	corrected := coll.Spec.Agent.IPFIX.DeepCopy()
 	corrected.Sampling = getSampling(ctx, corrected)
 
 	conf := flowsConfig{FlowCollectorIPFIX: *corrected}
->>>>>>> 048b825d
 
 	// According to the "OVS flow export configuration" RFE:
 	// nodePort be set by the NOO when the collector is deployed as a DaemonSet
