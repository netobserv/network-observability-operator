package ovs

import (
	"context"
	"errors"
	"fmt"
	"net"
	"strconv"
	"time"

	appsv1 "k8s.io/api/apps/v1"
	corev1 "k8s.io/api/core/v1"
	"k8s.io/apimachinery/pkg/types"
	"sigs.k8s.io/controller-runtime/pkg/log"

	flowsv1alpha1 "github.com/netobserv/network-observability-operator/api/v1alpha1"
	"github.com/netobserv/network-observability-operator/controllers/constants"
	"github.com/netobserv/network-observability-operator/controllers/reconcilers"
)

type FlowsConfigOVNKController struct {
	namespace string
	config    flowsv1alpha1.OVNKubernetesConfig
	client    reconcilers.ClientHelper
	lookupIP  func(string) ([]net.IP, error)
}

func NewFlowsConfigOVNKController(client reconcilers.ClientHelper, namespace string, config flowsv1alpha1.OVNKubernetesConfig, lookupIP func(string) ([]net.IP, error)) *FlowsConfigOVNKController {
	return &FlowsConfigOVNKController{
		client:    client,
		namespace: namespace,
		config:    config,
		lookupIP:  lookupIP,
	}
}

// Reconcile reconciles the status of the ovs-flows-config configmap with
// the target FlowCollector ipfix section map
func (c *FlowsConfigOVNKController) Reconcile(
	ctx context.Context, target *flowsv1alpha1.FlowCollector) error {

	desiredEnv, err := c.desiredEnv(ctx, target)
	if err != nil {
		return err
	}

	return c.updateEnv(ctx, target, desiredEnv)
}

func (c *FlowsConfigOVNKController) updateEnv(ctx context.Context, target *flowsv1alpha1.FlowCollector, desiredEnv map[string]string) error {
	rlog := log.FromContext(ctx, "component", "FlowsConfigOVNKController")

	ds, err := c.getDaemonSet(ctx)
	if err != nil {
		return err
	}

	ovnkubeNode := reconcilers.FindContainer(&ds.Spec.Template.Spec, target.Spec.OVNKubernetes.ContainerName)
	if ovnkubeNode == nil {
		return errors.New("could not find container ovnkube-node")
	}

	anyUpdate := false
	for k, v := range desiredEnv {
		if checkUpdateEnv(k, v, ovnkubeNode) {
			anyUpdate = true
		}
	}
	if anyUpdate {
		rlog.Info("Provided IPFIX configuration differs current configuration. Updating")
		return c.client.Update(ctx, ds)
	}

	rlog.Info("No changes needed")
	return nil
}

func (c *FlowsConfigOVNKController) getDaemonSet(ctx context.Context) (*appsv1.DaemonSet, error) {
	curr := &appsv1.DaemonSet{}
	if err := c.client.Get(ctx, types.NamespacedName{
		Name:      c.config.DaemonSetName,
		Namespace: c.config.Namespace,
	}, curr); err != nil {
		return nil, fmt.Errorf("retrieving %s/%s daemonset: %w", c.config.Namespace, c.config.DaemonSetName, err)
	}
	return curr, nil
}

func (c *FlowsConfigOVNKController) desiredEnv(ctx context.Context, coll *flowsv1alpha1.FlowCollector) (map[string]string, error) {
	cacheTimeout, err := time.ParseDuration(coll.Spec.Agent.IPFIX.CacheActiveTimeout)
	if err != nil {
		return nil, err
	}
	sampling := getSampling(ctx, &coll.Spec.IPFIX)

	envs := map[string]string{
		"OVN_IPFIX_TARGETS":              "",
		"OVN_IPFIX_CACHE_ACTIVE_TIMEOUT": strconv.Itoa(int(cacheTimeout.Seconds())),
<<<<<<< HEAD
		"OVN_IPFIX_CACHE_MAX_FLOWS":      strconv.Itoa(int(coll.Spec.Agent.IPFIX.CacheMaxFlows)),
		"OVN_IPFIX_SAMPLING":             strconv.Itoa(int(coll.Spec.Agent.IPFIX.Sampling)),
=======
		"OVN_IPFIX_CACHE_MAX_FLOWS":      strconv.Itoa(int(coll.Spec.IPFIX.CacheMaxFlows)),
		"OVN_IPFIX_SAMPLING":             strconv.Itoa(int(sampling)),
>>>>>>> 048b825d
	}

	if coll.Spec.Agent.Type != flowsv1alpha1.AgentIPFIX {
		// No IPFIX => leave target empty and return
		return envs, nil
	}

	// According to the "OVS flow export configuration" RFE:
	// nodePort be set by the NOO when the collector is deployed as a DaemonSet
	// sharedTarget set when deployed as Deployment + Service
	switch coll.Spec.FlowlogsPipeline.Kind {
	case constants.DaemonSetKind:
		envs["OVN_IPFIX_TARGETS"] = fmt.Sprintf(":%d", coll.Spec.FlowlogsPipeline.Port)
	case constants.DeploymentKind:
		svc := corev1.Service{}
		if err := c.client.Get(ctx, types.NamespacedName{
			Namespace: c.namespace,
			Name:      constants.FLPName,
		}, &svc); err != nil {
			return nil, fmt.Errorf("can't get service %s in %s: %w", constants.FLPName, c.namespace, err)
		}
		// service IP resolution
		svcHost := svc.Name + "." + svc.Namespace
		addrs, err := c.lookupIP(svcHost)
		if err != nil {
			return nil, fmt.Errorf("can't resolve IP address for service %v: %w", svcHost, err)
		}
		var ip string
		for _, addr := range addrs {
			if len(addr) > 0 {
				ip = addr.String()
				break
			}
		}
		if ip == "" {
			return nil, fmt.Errorf("can't find any suitable IP for host %s", svcHost)
		}
		envs["OVN_IPFIX_TARGETS"] = net.JoinHostPort(ip, strconv.Itoa(int(coll.Spec.FlowlogsPipeline.Port)))
	}
	return envs, nil
}

func checkUpdateEnv(name, value string, container *corev1.Container) bool {
	for i, env := range container.Env {
		if env.Name == name {
			if env.Value == value {
				return false
			}
			container.Env[i].Value = value
			return true
		}
	}
	container.Env = append(container.Env, corev1.EnvVar{
		Name:  name,
		Value: value,
	})
	return true
}

// Finalize will remove IPFIX config from ovn pods env
func (c *FlowsConfigOVNKController) Finalize(ctx context.Context, target *flowsv1alpha1.FlowCollector) error {
	// Remove all env
	desiredEnv := map[string]string{
		"OVN_IPFIX_TARGETS":              "",
		"OVN_IPFIX_CACHE_ACTIVE_TIMEOUT": "",
		"OVN_IPFIX_CACHE_MAX_FLOWS":      "",
		"OVN_IPFIX_SAMPLING":             "",
	}
	return c.updateEnv(ctx, target, desiredEnv)
}<|MERGE_RESOLUTION|>--- conflicted
+++ resolved
@@ -91,18 +91,13 @@
 	if err != nil {
 		return nil, err
 	}
-	sampling := getSampling(ctx, &coll.Spec.IPFIX)
+	sampling := getSampling(ctx, &coll.Spec.Agent.IPFIX)
 
 	envs := map[string]string{
 		"OVN_IPFIX_TARGETS":              "",
 		"OVN_IPFIX_CACHE_ACTIVE_TIMEOUT": strconv.Itoa(int(cacheTimeout.Seconds())),
-<<<<<<< HEAD
 		"OVN_IPFIX_CACHE_MAX_FLOWS":      strconv.Itoa(int(coll.Spec.Agent.IPFIX.CacheMaxFlows)),
-		"OVN_IPFIX_SAMPLING":             strconv.Itoa(int(coll.Spec.Agent.IPFIX.Sampling)),
-=======
-		"OVN_IPFIX_CACHE_MAX_FLOWS":      strconv.Itoa(int(coll.Spec.IPFIX.CacheMaxFlows)),
 		"OVN_IPFIX_SAMPLING":             strconv.Itoa(int(sampling)),
->>>>>>> 048b825d
 	}
 
 	if coll.Spec.Agent.Type != flowsv1alpha1.AgentIPFIX {
